# OSv makefile
#
# Copyright (C) 2015 Cloudius Systems, Ltd.
# This work is open source software, licensed under the terms of the
# BSD license as described in the LICENSE file in the top-level directory.

# Delete the builtin make rules, as if "make -r" was used.
.SUFFIXES:

# Ask make to not delete "intermediate" results, such as the .o in the chain
# .cc -> .o -> .so. Otherwise, during the first build, make considers the .o
# to be intermediate, and deletes it, but the newly-created ".d" files lists
# the ".o" as a target - so it needs to be created again on the second make.
# See commit fac05c95 for a longer explanation.
.SECONDARY:

# Deleting partially-build targets on error should be the default, but it
# isn't, for historical reasons, so we need to turn it on explicitly...
.DELETE_ON_ERROR:
###########################################################################
# Backward-compatibility hack to support the old "make ... image=..." image
# building syntax, and pass it into scripts/build. We should eventually drop
# this support and turn the deprecated messages into errors.
compat_args=$(if $(usrskel), usrskel=$(usrskel),)
compat_args+=$(if $(fs), fs=$(fs),)
ifdef image
#$(error Please use scripts/build to build images)
$(info "make image=..." deprecated. Please use "scripts/build image=...".)
default_target:
	./scripts/build image=$(image) $(compat_args)
endif
ifdef modules
#$(error Please use scripts/build to build images)
$(info "make modules=..." deprecated. Please use "scripts/build modules=...".)
default_target:
	./scripts/build modules=$(modules) $(compat_args)
endif
.PHONY: default_target

###########################################################################

include conf/base.mk

# The build mode defaults to "release" (optimized build), the other option
# is "debug" (unoptimized build). In the latter the optimizer interferes
# less with the debugging, but the release build is fully debuggable too.
mode=release
ifeq (,$(wildcard conf/$(mode).mk))
    $(error unsupported mode $(mode))
endif
include conf/$(mode).mk


# By default, detect HOST_CXX's architecture - x64 or aarch64.
# But also allow the user to specify a cross-compiled target architecture
# by setting either "ARCH" or "arch" in the make command line, or the "ARCH"
# environment variable.
HOST_CXX := g++

detect_arch = $(word 1, $(shell { echo "x64        __x86_64__";  \
                                  echo "aarch64    __aarch64__"; \
                       } | $1 -E -xc - | grep ' 1$$'))

host_arch := $(call detect_arch, $(HOST_CXX))

# As an alternative to setting ARCH or arch, let's allow the user to
# directly set the CROSS_PREFIX environment variable, and learn its arch:
ifdef CROSS_PREFIX
    ARCH := $(call detect_arch, $(CROSS_PREFIX)gcc)
endif

ifndef ARCH
    ARCH := $(host_arch)
endif
arch := $(ARCH)

# ARCH_STR is like ARCH, but uses the full name x86_64 instead of x64
ARCH_STR := $(arch:x64=x86_64)

ifeq (,$(wildcard conf/$(arch).mk))
    $(error unsupported architecture $(arch))
endif
include conf/$(arch).mk

# This parameter can be passed in to the build command to specify name of
# a drivers profile. The drivers profile allows to build custom kernel with
# a specific set of drivers enabled in the corresponding makefile include
# file - conf/profiles/$(arch)/$(drivers_profile).mk). The default profile is
# 'all' which incorporates all drivers into kernel.
# In general the profiles set variables named conf_drivers_*, which then in turn
# are used in the rules below to decide which object files are linked into
# kernel.
drivers_profile?=all
ifeq (,$(wildcard conf/profiles/$(arch)/$(drivers_profile).mk))
    $(error unsupported drivers profile $(drivers_profile))
endif
include conf/profiles/$(arch)/$(drivers_profile).mk
# The base profile disables all drivers unless they are explicitly enabled
# by the profile file included in the line above. The base profile also enforces
# certain dependencies between drivers, for example the ide driver needs pci support, etc.
# For more details please read comments in the profile file.
include conf/profiles/$(arch)/base.mk

CROSS_PREFIX ?= $(if $(filter-out $(arch),$(host_arch)),$(arch)-linux-gnu-)
CXX=$(CROSS_PREFIX)g++
CC=$(CROSS_PREFIX)gcc
LD=$(CROSS_PREFIX)ld.bfd
export STRIP=$(CROSS_PREFIX)strip
OBJCOPY=$(CROSS_PREFIX)objcopy

# Our makefile puts all compilation results in a single directory, $(out),
# instead of mixing them with the source code. This allows us to compile
# different variants of the code - for different mode (release or debug)
# or arch (x86 or aarch64) side by side. It also makes "make clean" very
# simple, as all compilation results are in $(out) and can be removed in
# one fell swoop.
out = build/$(mode).$(arch)
outlink = build/$(mode)
outlink2 = build/last

ifneq ($(MAKECMDGOALS),clean)
$(info Building into $(out))
endif

###########################################################################

# We need some external git modules to have been downloaded, because the
# default "make" depends on the following directories:
#   musl/ -  for some of the header files (symbolic links in include/api) and
#            some of the source files ($(musl) below).
#   external/x64/acpica - for the ACPICA library (see $(acpi) below).
# Additional submodules are need when certain make parameters are used.
ifeq (,$(wildcard musl/include))
    $(error Missing musl/ directory. Please run "git submodule update --init --recursive")
endif
ifeq (,$(wildcard external/x64/acpica/source))
    $(error Missing external/x64/acpica/ directory. Please run "git submodule update --init --recursive")
endif

# This makefile wraps all commands with the $(quiet) or $(very-quiet) macros
# so that instead of half-a-screen-long command lines we short summaries
# like "CC file.cc". These macros also keep the option of viewing the
# full command lines, if you wish, with "make V=1".
quiet = $(if $V, $1, @echo " $2"; $1)
very-quiet = $(if $V, $1, @$1)

all: $(out)/loader.img links $(out)/zfs_builder-stripped.elf
ifeq ($(arch),x64)
all: $(out)/vmlinuz.bin
endif
ifeq ($(arch),aarch64)
all: $(out)/zfs_builder.img
endif
.PHONY: all

links:
	$(call very-quiet, ln -nsf $(notdir $(out)) $(outlink))
	$(call very-quiet, ln -nsf $(notdir $(out)) $(outlink2))
.PHONY: links

check:
	./scripts/build check
.PHONY: check

# Remember that "make clean" needs the same parameters that set $(out) in
# the first place, so to clean the output of "make mode=debug" you need to
# do "make mode=debug clean".
clean:
	rm -rf $(out)
	rm -f $(outlink) $(outlink2)
.PHONY: clean

# Manually listing recompilation dependencies in the Makefile (such as which
# object needs to be recompiled when a header changed) is antediluvian.
# Even "makedepend" is old school! The best modern technique for automatic
# dependency generation, which we use here, works like this:
# We note that before the first compilation, we don't need to know these
# dependencies at all, as everything will be compiled anyway. But during
# this compilation, we pass to the compiler a special option (-MD) which
# causes it to also output a file with suffix ".d" listing the dependencies
# discovered during the compilation of that source file. From then on,
# on every compilation we "include" all the ".d" files generated in the
# previous compilation, and create new ".d" when a source file changed
# (and therefore got recompiled).
ifneq ($(MAKECMDGOALS),clean)
include $(shell test -d $(out) && find $(out) -name '*.d')
endif

# Before we can try to build anything in $(out), we need to make sure the
# directory exists. Unfortunately, this is not quite enough, as when we
# compile somedir/somefile.c to $(out)/somedir/somefile.o, we also need
# to make sure $(out)/somedir exists. This is why we have $(makedir) below.
# I wonder if there's a better way of doing this with dependencies, so make
# will only call mkdir for each directory once.
$(out)/%: | $(out)
$(out):
	mkdir -p $(out)

# "tags" is the default output file of ctags, "TAGS" is that of etags
tags TAGS:
	rm -f -- "$@"
	find . -name "*.cc" -o -name "*.hh" -o -name "*.h" -o -name "*.c" |\
		xargs $(if $(filter $@, tags),ctags,etags) -a
.PHONY: tags TAGS

cscope:
	find -name '*.[chS]' -o -name "*.cc" -o -name "*.hh" | cscope -bq -i-
	@echo cscope index created
.PHONY: cscope

###########################################################################

local-includes =
INCLUDES = $(local-includes) -Iarch/$(arch) -I. -Iinclude  -Iarch/common
INCLUDES += -isystem include/glibc-compat
#
# Let us detect presence of standard C++ headers
CXX_INCLUDES = $(shell $(CXX) -E -xc++ - -v </dev/null 2>&1 | awk '/^End/ {exit} /^ .*c\+\+/ {print "-isystem" $$0}')
ifeq ($(CXX_INCLUDES),)
  ifeq ($(CROSS_PREFIX),aarch64-linux-gnu-)
    # We are on distribution where the aarch64-linux-gnu package does not come with C++ headers
    # So let use point it to the expected location
    aarch64_gccbase = build/downloaded_packages/aarch64/gcc/install
    ifeq (,$(wildcard $(aarch64_gccbase)))
     $(error Missing $(aarch64_gccbase) directory. Please run "./scripts/download_aarch64_packages.py")
    endif

    gcc-inc-base := $(dir $(shell find $(aarch64_gccbase)/ -name vector | grep -v -e debug/vector$$ -e profile/vector$$ -e experimental/vector$$))
    ifeq (,$(gcc-inc-base))
      $(error Could not find C++ headers under $(aarch64_gccbase) directory. Please run "./scripts/download_aarch64_packages.py")
    endif

    gcc-inc-base3 := $(dir $(shell dirname `find $(aarch64_gccbase)/ -name c++config.h | grep -v /32/`))
    ifeq (,$(gcc-inc-base3))
      $(error Could not find C++ headers under $(aarch64_gccbase) directory. Please run "./scripts/download_aarch64_packages.py")
    endif
    CXX_INCLUDES = -isystem $(gcc-inc-base) -isystem $(gcc-inc-base3)

    gcc-inc-base2 := $(dir $(shell find $(aarch64_gccbase)/ -name unwind.h))
    ifeq (,$(gcc-inc-base2))
      $(error Could not find standard gcc headers like "unwind.h" under $(aarch64_gccbase) directory. Please run "./scripts/download_aarch64_packages.py")
    endif
    STANDARD_GCC_INCLUDES = -isystem $(gcc-inc-base2)

    gcc-sysroot = --sysroot $(aarch64_gccbase)
    standard-includes-flag = -nostdinc
  else
    $(error Could not find standard C++ headers. Please run "sudo ./scripts/setup.py")
  endif
else
  # If gcc can find C++ headers it also means it can find standard libc headers, so no need to add them specifically
  STANDARD_GCC_INCLUDES =
  standard-includes-flag =
endif

ifeq ($(arch),x64)
INCLUDES += -isystem external/$(arch)/acpica/source/include
endif

ifeq ($(arch),aarch64)
libfdt_base = external/$(arch)/libfdt
INCLUDES += -isystem $(libfdt_base)
endif

INCLUDES += $(boost-includes)
# Starting in Gcc 6, the standard C++ header files (which we do not change)
# must precede in the include path the C header files (which we replace).
# This is explained in https://gcc.gnu.org/bugzilla/show_bug.cgi?id=70722.
# So we are forced to list here (before include/api) the system's default
# C++ include directories, though they are already in the default search path.
INCLUDES += $(CXX_INCLUDES)
INCLUDES += $(pre-include-api)
INCLUDES += -isystem include/api
INCLUDES += -isystem include/api/$(arch)
# must be after include/api, since it includes some libc-style headers:
INCLUDES += $(STANDARD_GCC_INCLUDES)
INCLUDES += -isystem $(out)/gen/include
INCLUDES += $(post-includes-bsd)

post-includes-bsd += -isystem bsd/sys
# For acessing machine/ in cpp xen drivers
post-includes-bsd += -isystem bsd/
post-includes-bsd += -isystem bsd/$(arch)

$(out)/musl/%.o: pre-include-api = -isystem include/api/internal_musl_headers -isystem musl/src/include

ifneq ($(werror),0)
	CFLAGS_WERROR = -Werror
endif
# $(call compiler-flag, -ffoo, option, file)
#     returns option if file builds with -ffoo, empty otherwise
compiler-flag = $(shell $(CXX) $(CFLAGS_WERROR) $1 -o /dev/null -c $3  > /dev/null 2>&1 && echo $2)

compiler-specific := $(call compiler-flag, -std=gnu++11, -DHAVE_ATTR_COLD_LABEL, compiler/attr/cold-label.cc)

source-dialects = -D_GNU_SOURCE

$(out)/bsd/%.o: source-dialects =

# libc has its own source dialect control
$(out)/libc/%.o: source-dialects =
$(out)/musl/%.o: source-dialects =

# do not hide symbols in musl/libc because it has it's own hiding mechanism
$(out)/libc/%.o: cc-hide-flags =
$(out)/libc/%.o: cxx-hide-flags =
$(out)/musl/%.o: cc-hide-flags =

kernel-defines = -D_KERNEL $(source-dialects) $(cc-hide-flags) $(gc-flags)

# This play the same role as "_KERNEL", but _KERNEL unfortunately is too
# overloaded. A lot of files will expect it to be set no matter what, specially
# in headers. "userspace" inclusion of such headers is valid, and lacking
# _KERNEL will make them fail to compile. That is specially true for the BSD
# imported stuff like ZFS commands.
#
# To add something to the kernel build, you can write for your object:
#
#   mydir/*.o COMMON += <MY_STUFF>
#
# To add something that will *not* be part of the main kernel, you can do:
#
#   mydir/*.o EXTRA_FLAGS = <MY_STUFF>
ifeq ($(arch),x64)
EXTRA_FLAGS = -D__OSV_CORE__ -DOSV_KERNEL_BASE=$(kernel_base) -DOSV_KERNEL_VM_BASE=$(kernel_vm_base) \
	-DOSV_KERNEL_VM_SHIFT=$(kernel_vm_shift) -DOSV_LZKERNEL_BASE=$(lzkernel_base)
else
EXTRA_FLAGS = -D__OSV_CORE__ -DOSV_KERNEL_VM_BASE=$(kernel_vm_base)
endif
EXTRA_LIBS =
COMMON = $(autodepend) -g -Wall -Wno-pointer-arith $(CFLAGS_WERROR) -Wformat=0 -Wno-format-security \
	-D __BSD_VISIBLE=1 -U _FORTIFY_SOURCE -fno-stack-protector $(INCLUDES) \
	$(kernel-defines) \
	-fno-omit-frame-pointer $(compiler-specific) \
	-include compiler/include/intrinsics.hh \
	$(arch-cflags) $(conf-opt) $(acpi-defines) $(tracing-flags) $(gcc-sysroot) \
	$(configuration) -D__OSV__ -D__XEN_INTERFACE_VERSION__="0x00030207" -DARCH_STRING=$(ARCH_STR) $(EXTRA_FLAGS)
COMMON += $(standard-includes-flag)

tracing-flags-0 =
tracing-flags-1 = -finstrument-functions -finstrument-functions-exclude-file-list=c++,trace.cc,trace.hh,align.hh,mmintrin.h
tracing-flags = $(tracing-flags-$(conf-tracing))

cc-hide-flags-0 =
cc-hide-flags-1 = -fvisibility=hidden
cc-hide-flags = $(cc-hide-flags-$(conf_hide_symbols))

cxx-hide-flags-0 =
cxx-hide-flags-1 = -fvisibility-inlines-hidden
cxx-hide-flags = $(cxx-hide-flags-$(conf_hide_symbols))

gc-flags-0 =
gc-flags-1 = -ffunction-sections -fdata-sections
gc-flags = $(gc-flags-$(conf_hide_symbols))

gcc-opt-Og := $(call compiler-flag, -Og, -Og, compiler/empty.cc)

CXXFLAGS = -std=gnu++11 $(COMMON) $(cxx-hide-flags)
CFLAGS = -std=gnu99 $(COMMON)

# should be limited to files under libc/ eventually
CFLAGS += -I libc/stdio -I libc/internal -I libc/arch/$(arch) \
	-Wno-missing-braces -Wno-parentheses -Wno-unused-but-set-variable

ASFLAGS = -g $(autodepend) -D__ASSEMBLY__

$(out)/fs/vfs/main.o: CXXFLAGS += -Wno-sign-compare -Wno-write-strings

$(out)/bsd/%.o: INCLUDES += -isystem bsd/sys
$(out)/bsd/%.o: INCLUDES += -isystem bsd/
# for machine/
$(out)/bsd/%.o: INCLUDES += -isystem bsd/$(arch)

<<<<<<< HEAD
configuration-defines = conf-preempt conf-debug_memory conf-logger_debug conf-debug_elf conf-INET6
=======
configuration-defines = conf-preempt conf-debug_memory conf-logger_debug conf-debug_elf \
			conf-lazy_stack conf-lazy_stack_invariant
>>>>>>> c0681497

configuration = $(foreach cf,$(configuration-defines), \
                      -D$(cf:conf-%=CONF_%)=$($(cf)))



makedir = $(call very-quiet, mkdir -p $(dir $@))
build-so = $(CC) $(CFLAGS) -o $@ $^ $(EXTRA_LIBS)
q-build-so = $(call quiet, $(build-so), LINK $@)


$(out)/%.o: %.cc | generated-headers
	$(makedir)
	$(call quiet, $(CXX) $(CXXFLAGS) -c -o $@ $<, CXX $*.cc)

$(out)/%.o: %.c | generated-headers
	$(makedir)
	$(call quiet, $(CC) $(CFLAGS) -c -o $@ $<, CC $*.c)

$(out)/%.o: %.S
	$(makedir)
	$(call quiet, $(CXX) $(CXXFLAGS) $(ASFLAGS) -c -o $@ $<, AS $*.S)

$(out)/%.o: %.s
	$(makedir)
	$(call quiet, $(CXX) $(CXXFLAGS) $(ASFLAGS) -c -o $@ $<, AS $*.s)

%.so: EXTRA_FLAGS = -fPIC -shared -z relro -z lazy
%.so: %.o
	$(makedir)
	$(q-build-so)

autodepend = -MD -MT $@ -MP

tools := tools/mkfs/mkfs.so tools/cpiod/cpiod.so

$(out)/tools/%.o: COMMON += -fPIC
$(out)/tools/cpiod/options.o: core/options.cc
	$(makedir)
	$(call quiet, $(CXX) $(CXXFLAGS) -fPIC -c -o $@ $<, CXX core/options.cc)

tools += tools/uush/uush.so
tools += tools/uush/ls.so
tools += tools/uush/mkdir.so

tools += tools/mount/mount-fs.so
tools += tools/mount/umount.so

ifeq ($(arch),aarch64)
# note that the bootfs.manifest entry for the uush image
# has no effect on the loader image, only on the usr image.
# The only thing that does have an effect is the
# bootfs.manifest.skel.
#
# Therefore, you need to manually add tests/tst-hello.so
# to the bootfs.manifest.skel atm to get it to work.
#
tools += tests/tst-hello.so
cmdline = --nomount tests/tst-hello.so
endif

$(out)/loader-stripped.elf: $(out)/loader.elf
	$(call quiet, $(STRIP) $(out)/loader.elf -o $(out)/loader-stripped.elf, STRIP loader.elf -> loader-stripped.elf )

ifeq ($(arch),x64)

# kernel_base is where the kernel will be loaded after uncompression.
# lzkernel_base is where the compressed kernel is loaded from disk.
kernel_base := 0x200000
lzkernel_base := 0x100000
kernel_vm_base := 0x40200000

# the default of 64 bytes can be overridden by passing the app_local_exec_tls_size
# environment variable to the make or scripts/build
app_local_exec_tls_size := 0x40

$(out)/arch/x64/boot16.o: $(out)/lzloader.elf
$(out)/boot.bin: arch/x64/boot16.ld $(out)/arch/x64/boot16.o
	$(call quiet, $(LD) -o $@ -T $^, LD $@)

image-size = $(shell stat --printf %s $(out)/lzloader.elf)

$(out)/loader.img: $(out)/boot.bin $(out)/lzloader.elf
	$(call quiet, dd if=$(out)/boot.bin of=$@ > /dev/null 2>&1, DD loader.img boot.bin)
	$(call quiet, dd if=$(out)/lzloader.elf of=$@ conv=notrunc seek=128 > /dev/null 2>&1, \
		DD loader.img lzloader.elf)
	$(call quiet, scripts/imgedit.py setsize "-f raw $@" $(image-size), IMGEDIT $@)
	$(call quiet, scripts/imgedit.py setargs "-f raw $@" $(cmdline), IMGEDIT $@)

kernel_size = $(shell stat --printf %s $(out)/loader-stripped.elf)

$(out)/arch/x64/vmlinuz-boot32.o: $(out)/loader-stripped.elf
$(out)/arch/x64/vmlinuz-boot32.o: ASFLAGS += -I$(out) -DOSV_KERNEL_SIZE=$(kernel_size)

$(out)/vmlinuz-boot.bin: $(out)/arch/x64/vmlinuz-boot32.o arch/x64/vmlinuz-boot.ld
	$(call quiet, $(LD) -static -o $@ \
		$(filter-out %.bin, $(^:%.ld=-T %.ld)), LD $@)

$(out)/vmlinuz.bin: $(out)/vmlinuz-boot.bin $(out)/loader-stripped.elf
	$(call quiet, dd if=$(out)/vmlinuz-boot.bin of=$@ > /dev/null 2>&1, DD vmlinuz.bin vmlinuz-boot.bin)
	$(call quiet, dd if=$(out)/loader-stripped.elf of=$@ conv=notrunc seek=4 > /dev/null 2>&1, \
		DD vmlinuz.bin loader-stripped.elf)

$(out)/fastlz/fastlz.o:
	$(makedir)
	$(call quiet, $(CXX) $(CXXFLAGS) -O2 -m32 -fno-instrument-functions -o $@ -c fastlz/fastlz.cc, CXX fastlz/fastlz.cc)

$(out)/fastlz/lz: fastlz/fastlz.cc fastlz/lz.cc | generated-headers
	$(makedir)
	$(call quiet, $(CXX) $(CXXFLAGS) -O2 -o $@ $(filter %.cc, $^), CXX $@)

$(out)/loader-stripped.elf.lz.o: $(out)/loader-stripped.elf $(out)/fastlz/lz
	$(call quiet, $(out)/fastlz/lz $(out)/loader-stripped.elf, LZ loader-stripped.elf)
	$(call quiet, cd $(out); objcopy -B i386 -I binary -O elf32-i386 loader-stripped.elf.lz loader-stripped.elf.lz.o, OBJCOPY loader-stripped.elf.lz -> loader-stripped.elf.lz.o)

$(out)/fastlz/lzloader.o: fastlz/lzloader.cc | generated-headers
	$(makedir)
	$(call quiet, $(CXX) $(CXXFLAGS) -O0 -m32 -fno-instrument-functions -o $@ -c fastlz/lzloader.cc, CXX $<)

$(out)/lzloader.elf: $(out)/loader-stripped.elf.lz.o $(out)/fastlz/lzloader.o arch/x64/lzloader.ld \
	$(out)/fastlz/fastlz.o
	$(call very-quiet, scripts/check-image-size.sh $(out)/loader-stripped.elf)
	$(call quiet, $(LD) -o $@ --defsym=OSV_LZKERNEL_BASE=$(lzkernel_base) \
		-Bdynamic --export-dynamic --eh-frame-hdr --enable-new-dtags -z max-page-size=4096 \
		-T arch/x64/lzloader.ld \
		$(filter %.o, $^), LINK lzloader.elf)
	$(call quiet, truncate -s %32768 $@, ALIGN lzloader.elf)

acpi-defines = -DACPI_MACHINE_WIDTH=64 -DACPI_USE_LOCAL_CACHE

acpi-source := $(shell find external/$(arch)/acpica/source/components -type f -name '*.c')
acpi = $(patsubst %.c, %.o, $(acpi-source))

$(acpi:%=$(out)/%): CFLAGS += -fno-strict-aliasing -Wno-stringop-truncation

kernel_vm_shift := $(shell printf "0x%X" $(shell expr $$(( $(kernel_vm_base) - $(kernel_base) )) ))

endif # x64

ifeq ($(arch),aarch64)

kernel_vm_base := 0xfc0080000 #63GB
app_local_exec_tls_size := 0x40

include $(libfdt_base)/Makefile.libfdt
libfdt-source := $(patsubst %.c, $(libfdt_base)/%.c, $(LIBFDT_SRCS))
libfdt = $(patsubst %.c, %.o, $(libfdt-source))

$(out)/preboot.elf: arch/$(arch)/preboot.ld $(out)/arch/$(arch)/preboot.o
	$(call quiet, $(LD) -o $@ -T $^, LD $@)

$(out)/preboot.bin: $(out)/preboot.elf
	$(call quiet, $(OBJCOPY) -O binary $^ $@, OBJCOPY $@)

edata = $(shell readelf --syms $(out)/loader.elf | grep "\.edata" | awk '{print "0x" $$2}')
image_size = $$(( $(edata) - $(kernel_vm_base) ))

builder_edata = $(shell readelf --syms $(out)/zfs_builder.elf | grep "\.edata" | awk '{print "0x" $$2}')
builder_image_size = $$(( $(builder_edata) - $(kernel_vm_base) ))

$(out)/loader.img: $(out)/preboot.bin $(out)/loader-stripped.elf
	$(call quiet, dd if=$(out)/preboot.bin of=$@ > /dev/null 2>&1, DD $@ preboot.bin)
	$(call quiet, dd if=$(out)/loader-stripped.elf of=$@ conv=notrunc obs=4096 seek=16 > /dev/null 2>&1, DD $@ loader-stripped.elf)
	$(call quiet, scripts/imgedit.py setsize_aarch64 "-f raw $@" $(image_size), IMGEDIT $@)
	$(call quiet, scripts/imgedit.py setargs "-f raw $@" $(cmdline), IMGEDIT $@)

$(out)/zfs_builder.img: $(out)/preboot.bin $(out)/zfs_builder-stripped.elf
	$(call quiet, dd if=$(out)/preboot.bin of=$@ > /dev/null 2>&1, DD $@ preboot.bin)
	$(call quiet, dd if=$(out)/zfs_builder-stripped.elf of=$@ conv=notrunc obs=4096 seek=16 > /dev/null 2>&1, DD $@ zfs_builder-stripped.elf)
	$(call quiet, scripts/imgedit.py setsize_aarch64 "-f raw $@" $(builder_image_size), IMGEDIT $@)
	$(call quiet, scripts/imgedit.py setargs "-f raw $@" $(cmdline), IMGEDIT $@)

endif # aarch64

$(out)/bsd/sys/crypto/rijndael/rijndael-api-fst.o: COMMON+=-fno-strict-aliasing
$(out)/bsd/sys/crypto/sha2/sha2.o: COMMON+=-fno-strict-aliasing
$(out)/bsd/sys/net/route.o: COMMON+=-fno-strict-aliasing
$(out)/bsd/sys/net/rtsock.o: COMMON+=-fno-strict-aliasing
$(out)/bsd/sys/net/in.o: COMMON+=-fno-strict-aliasing
$(out)/bsd/sys/net/if.o: COMMON+=-fno-strict-aliasing
$(out)/bsd/sys/netinet/in_rmx.o: COMMON+=-fno-strict-aliasing
$(out)/bsd/sys/netinet/ip_input.o: COMMON+=-fno-strict-aliasing
$(out)/bsd/sys/netinet/in.o: COMMON+=-fno-strict-aliasing

$(out)/bsd/sys/cddl/contrib/opensolaris/uts/common/fs/zfs/metaslab.o: COMMON+=-Wno-tautological-compare

# A lot of the BSD code used to be C code, which commonly bzero()ed or
# memcpy()ed objects. In C++, this should not be done (objects have
# constructors and assignments), and gcc 8 starts to warn about it.
# Instead of fixing all these occurances, let's ask gcc to ignore this
# warning. At least for now.
$(out)/bsd/%.o: CXXFLAGS += -Wno-class-memaccess

bsd  = bsd/init.o
bsd += bsd/net.o
bsd += bsd/$(arch)/machine/in_cksum.o
bsd += bsd/sys/crypto/rijndael/rijndael-alg-fst.o
bsd += bsd/sys/crypto/rijndael/rijndael-api.o
bsd += bsd/sys/crypto/rijndael/rijndael-api-fst.o
bsd += bsd/sys/crypto/sha2/sha2.o
bsd += bsd/sys/libkern/arc4random.o
bsd += bsd/sys/libkern/random.o
bsd += bsd/sys/libkern/inet_ntoa.o
bsd += bsd/sys/libkern/inet_aton.o
bsd += bsd/sys/kern/md5c.o
bsd += bsd/sys/kern/kern_mbuf.o
bsd += bsd/sys/kern/uipc_mbuf.o
bsd += bsd/sys/kern/uipc_mbuf2.o
bsd += bsd/sys/kern/uipc_domain.o
bsd += bsd/sys/kern/uipc_sockbuf.o
bsd += bsd/sys/kern/uipc_socket.o
bsd += bsd/sys/kern/uipc_syscalls.o
bsd += bsd/sys/kern/uipc_syscalls_wrap.o
bsd += bsd/sys/kern/subr_sbuf.o
bsd += bsd/sys/kern/subr_eventhandler.o
bsd += bsd/sys/kern/subr_hash.o
bsd += bsd/sys/kern/subr_taskqueue.o
$(out)/bsd/sys/kern/subr_taskqueue.o: COMMON += -Wno-dangling-pointer
bsd += bsd/sys/kern/sys_socket.o
bsd += bsd/sys/kern/subr_disk.o
bsd += bsd/porting/route.o
bsd += bsd/porting/networking.o
bsd += bsd/porting/netport.o
bsd += bsd/porting/netport1.o
bsd += bsd/porting/shrinker.o
bsd += bsd/porting/cpu.o
bsd += bsd/porting/uma_stub.o
bsd += bsd/porting/sync_stub.o
bsd += bsd/porting/callout.o
bsd += bsd/porting/synch.o
bsd += bsd/porting/kthread.o
bsd += bsd/porting/mmu.o
bsd += bsd/porting/pcpu.o
bsd += bsd/porting/bus_dma.o
bsd += bsd/sys/netinet/if_ether.o
bsd += bsd/sys/compat/linux/linux_socket.o
bsd += bsd/sys/compat/linux/linux_ioctl.o
bsd += bsd/sys/compat/linux/linux_netlink.o
bsd += bsd/sys/net/if_ethersubr.o
bsd += bsd/sys/net/if_llatbl.o
bsd += bsd/sys/net/radix.o
bsd += bsd/sys/net/route.o
bsd += bsd/sys/net/raw_cb.o
bsd += bsd/sys/net/raw_usrreq.o
bsd += bsd/sys/net/rtsock.o
bsd += bsd/sys/net/netisr.o
bsd += bsd/sys/net/netisr1.o
bsd += bsd/sys/net/if_dead.o
bsd += bsd/sys/net/if_clone.o
bsd += bsd/sys/net/if_loop.o
bsd += bsd/sys/net/if.o
bsd += bsd/sys/net/pfil.o
bsd += bsd/sys/net/routecache.o
bsd += bsd/sys/netinet/in.o
bsd += bsd/sys/netinet/in_pcb.o
bsd += bsd/sys/netinet/in_proto.o
bsd += bsd/sys/netinet/in_mcast.o
$(out)/bsd/sys/netinet/in_mcast.o: COMMON += -Wno-maybe-uninitialized
bsd += bsd/sys/netinet/in_rmx.o
bsd += bsd/sys/netinet/ip_id.o
bsd += bsd/sys/netinet/ip_icmp.o
bsd += bsd/sys/netinet/ip_input.o
bsd += bsd/sys/netinet/ip_output.o
bsd += bsd/sys/netinet/ip_options.o
bsd += bsd/sys/netinet/raw_ip.o
bsd += bsd/sys/netinet/igmp.o
bsd += bsd/sys/netinet/udp_usrreq.o
bsd += bsd/sys/netinet/tcp_debug.o
bsd += bsd/sys/netinet/tcp_hostcache.o
bsd += bsd/sys/netinet/tcp_input.o
bsd += bsd/sys/netinet/tcp_lro.o
bsd += bsd/sys/netinet/tcp_output.o
bsd += bsd/sys/netinet/tcp_reass.o
bsd += bsd/sys/netinet/tcp_sack.o
bsd += bsd/sys/netinet/tcp_subr.o
bsd += bsd/sys/netinet/tcp_syncache.o
bsd += bsd/sys/netinet/tcp_timer.o
bsd += bsd/sys/netinet/tcp_timewait.o
bsd += bsd/sys/netinet/tcp_usrreq.o
bsd += bsd/sys/netinet/cc/cc.o
bsd += bsd/sys/netinet/cc/cc_cubic.o
bsd += bsd/sys/netinet/cc/cc_htcp.o
bsd += bsd/sys/netinet/cc/cc_newreno.o
bsd += bsd/sys/netinet/arpcache.o
ifeq ($(conf-INET6), 1)
bsd += bsd/sys/netinet6/dest6.o
bsd += bsd/sys/netinet6/frag6.o
bsd += bsd/sys/netinet6/icmp6.o
$(out)/bsd/sys/netinet6/icmp6.o: COMMON+=-Wno-address-of-packed-member
bsd += bsd/sys/netinet6/in6.o
$(out)/bsd/sys/netinet6/in6.o: COMMON+=-fno-strict-aliasing
bsd += bsd/sys/netinet6/in6_cksum.o
bsd += bsd/sys/netinet6/in6_ifattach.o
bsd += bsd/sys/netinet6/in6_mcast.o
bsd += bsd/sys/netinet6/in6_pcb.o
bsd += bsd/sys/netinet6/in6_proto.o
bsd += bsd/sys/netinet6/in6_rmx.o
$(out)/bsd/sys/netinet6/in6_rmx.o: COMMON+=-fno-strict-aliasing
bsd += bsd/sys/netinet6/in6_src.o
bsd += bsd/sys/netinet6/ip6_forward.o
bsd += bsd/sys/netinet6/ip6_id.o
bsd += bsd/sys/netinet6/ip6_input.o
bsd += bsd/sys/netinet6/ip6_output.o
bsd += bsd/sys/netinet6/mld6.o
$(out)/bsd/sys/netinet6/mld6.o: COMMON+=-Wno-address-of-packed-member
bsd += bsd/sys/netinet6/nd6.o
$(out)/bsd/sys/netinet6/nd6.o: COMMON+=-fno-strict-aliasing
bsd += bsd/sys/netinet6/nd6_nbr.o
bsd += bsd/sys/netinet6/nd6_rtr.o
$(out)/bsd/sys/netinet6/nd6_rtr.o: COMMON+=-fno-strict-aliasing
bsd += bsd/sys/netinet6/raw_ip6.o
$(out)/bsd/sys/netinet6/raw_ip6.o: COMMON+=-Wno-address-of-packed-member
bsd += bsd/sys/netinet6/route6.o
bsd += bsd/sys/netinet6/scope6.o
bsd += bsd/sys/netinet6/udp6_usrreq.o
endif
ifeq ($(conf_drivers_xen),1)
bsd += bsd/sys/xen/evtchn.o
endif

ifeq ($(arch),x64)
$(out)/bsd/%.o: COMMON += -DXEN -DXENHVM
ifeq ($(conf_drivers_xen),1)
bsd += bsd/sys/xen/gnttab.o
bsd += bsd/sys/xen/xenstore/xenstore.o
bsd += bsd/sys/xen/xenbus/xenbus.o
bsd += bsd/sys/xen/xenbus/xenbusb.o
bsd += bsd/sys/xen/xenbus/xenbusb_front.o
bsd += bsd/sys/dev/xen/netfront/netfront.o
bsd += bsd/sys/dev/xen/blkfront/blkfront.o
endif
ifeq ($(conf_drivers_hyperv),1)
bsd += bsd/sys/dev/hyperv/vmbus/hyperv.o
endif
endif

bsd += bsd/sys/dev/random/hash.o
bsd += bsd/sys/dev/random/randomdev_soft.o
bsd += bsd/sys/dev/random/yarrow.o
bsd += bsd/sys/dev/random/random_harvestq.o
bsd += bsd/sys/dev/random/harvest.o
bsd += bsd/sys/dev/random/live_entropy_sources.o

$(out)/bsd/sys/%.o: COMMON += -Wno-sign-compare -Wno-narrowing -Wno-write-strings -Wno-parentheses -Wno-unused-but-set-variable

xdr :=
xdr += bsd/sys/xdr/xdr.o
xdr += bsd/sys/xdr/xdr_array.o
xdr += bsd/sys/xdr/xdr_mem.o

solaris :=
solaris += bsd/sys/cddl/compat/opensolaris/kern/opensolaris.o
solaris += bsd/sys/cddl/compat/opensolaris/kern/opensolaris_atomic.o
solaris += bsd/sys/cddl/compat/opensolaris/kern/opensolaris_cmn_err.o
solaris += bsd/sys/cddl/compat/opensolaris/kern/opensolaris_kmem.o
solaris += bsd/sys/cddl/compat/opensolaris/kern/opensolaris_kobj.o
solaris += bsd/sys/cddl/compat/opensolaris/kern/opensolaris_kstat.o
solaris += bsd/sys/cddl/compat/opensolaris/kern/opensolaris_policy.o
solaris += bsd/sys/cddl/compat/opensolaris/kern/opensolaris_sunddi.o
solaris += bsd/sys/cddl/compat/opensolaris/kern/opensolaris_string.o
solaris += bsd/sys/cddl/compat/opensolaris/kern/opensolaris_sysevent.o
solaris += bsd/sys/cddl/compat/opensolaris/kern/opensolaris_taskq.o
solaris += bsd/sys/cddl/compat/opensolaris/kern/opensolaris_uio.o
solaris += bsd/sys/cddl/contrib/opensolaris/common/acl/acl_common.o
solaris += bsd/sys/cddl/contrib/opensolaris/common/avl/avl.o
solaris += bsd/sys/cddl/contrib/opensolaris/common/nvpair/fnvpair.o
solaris += bsd/sys/cddl/contrib/opensolaris/common/nvpair/nvpair.o
solaris += bsd/sys/cddl/contrib/opensolaris/common/nvpair/nvpair_alloc_fixed.o
solaris += bsd/sys/cddl/contrib/opensolaris/common/unicode/u8_textprep.o
solaris += bsd/sys/cddl/contrib/opensolaris/uts/common/os/callb.o
solaris += bsd/sys/cddl/contrib/opensolaris/uts/common/os/fm.o
solaris += bsd/sys/cddl/contrib/opensolaris/uts/common/os/list.o
solaris += bsd/sys/cddl/contrib/opensolaris/uts/common/os/nvpair_alloc_system.o
solaris += bsd/sys/cddl/contrib/opensolaris/uts/common/zmod/adler32.o
solaris += bsd/sys/cddl/contrib/opensolaris/uts/common/zmod/deflate.o
solaris += bsd/sys/cddl/contrib/opensolaris/uts/common/zmod/inffast.o
solaris += bsd/sys/cddl/contrib/opensolaris/uts/common/zmod/inflate.o
solaris += bsd/sys/cddl/contrib/opensolaris/uts/common/zmod/inftrees.o
solaris += bsd/sys/cddl/contrib/opensolaris/uts/common/zmod/opensolaris_crc32.o
solaris += bsd/sys/cddl/contrib/opensolaris/uts/common/zmod/trees.o
solaris += bsd/sys/cddl/contrib/opensolaris/uts/common/zmod/zmod.o
solaris += bsd/sys/cddl/contrib/opensolaris/uts/common/zmod/zmod_subr.o
solaris += bsd/sys/cddl/contrib/opensolaris/uts/common/zmod/zutil.o

zfs += bsd/sys/cddl/contrib/opensolaris/common/zfs/zfeature_common.o
zfs += bsd/sys/cddl/contrib/opensolaris/common/zfs/zfs_comutil.o
zfs += bsd/sys/cddl/contrib/opensolaris/common/zfs/zfs_deleg.o
zfs += bsd/sys/cddl/contrib/opensolaris/common/zfs/zfs_fletcher.o
zfs += bsd/sys/cddl/contrib/opensolaris/common/zfs/zfs_ioctl_compat.o
zfs += bsd/sys/cddl/contrib/opensolaris/common/zfs/zfs_namecheck.o
zfs += bsd/sys/cddl/contrib/opensolaris/common/zfs/zfs_prop.o
zfs += bsd/sys/cddl/contrib/opensolaris/common/zfs/zpool_prop.o
zfs += bsd/sys/cddl/contrib/opensolaris/common/zfs/zprop_common.o
zfs += bsd/sys/cddl/contrib/opensolaris/uts/common/fs/zfs/arc.o
zfs += bsd/sys/cddl/contrib/opensolaris/uts/common/fs/zfs/bplist.o
zfs += bsd/sys/cddl/contrib/opensolaris/uts/common/fs/zfs/bpobj.o
zfs += bsd/sys/cddl/contrib/opensolaris/uts/common/fs/zfs/bptree.o
zfs += bsd/sys/cddl/contrib/opensolaris/uts/common/fs/zfs/dbuf.o
zfs += bsd/sys/cddl/contrib/opensolaris/uts/common/fs/zfs/ddt.o
zfs += bsd/sys/cddl/contrib/opensolaris/uts/common/fs/zfs/ddt_zap.o
zfs += bsd/sys/cddl/contrib/opensolaris/uts/common/fs/zfs/dmu.o
#zfs += bsd/sys/cddl/contrib/opensolaris/uts/common/fs/zfs/dmu_diff.o
zfs += bsd/sys/cddl/contrib/opensolaris/uts/common/fs/zfs/dmu_object.o
zfs += bsd/sys/cddl/contrib/opensolaris/uts/common/fs/zfs/dmu_objset.o
#zfs += bsd/sys/cddl/contrib/opensolaris/uts/common/fs/zfs/dmu_send.o
zfs += bsd/sys/cddl/contrib/opensolaris/uts/common/fs/zfs/dmu_traverse.o
zfs += bsd/sys/cddl/contrib/opensolaris/uts/common/fs/zfs/dmu_tx.o
zfs += bsd/sys/cddl/contrib/opensolaris/uts/common/fs/zfs/dmu_zfetch.o
zfs += bsd/sys/cddl/contrib/opensolaris/uts/common/fs/zfs/dnode.o
zfs += bsd/sys/cddl/contrib/opensolaris/uts/common/fs/zfs/dnode_sync.o
zfs += bsd/sys/cddl/contrib/opensolaris/uts/common/fs/zfs/dsl_dataset.o
zfs += bsd/sys/cddl/contrib/opensolaris/uts/common/fs/zfs/dsl_deadlist.o
zfs += bsd/sys/cddl/contrib/opensolaris/uts/common/fs/zfs/dsl_deleg.o
zfs += bsd/sys/cddl/contrib/opensolaris/uts/common/fs/zfs/dsl_dir.o
zfs += bsd/sys/cddl/contrib/opensolaris/uts/common/fs/zfs/dsl_pool.o
zfs += bsd/sys/cddl/contrib/opensolaris/uts/common/fs/zfs/dsl_prop.o
zfs += bsd/sys/cddl/contrib/opensolaris/uts/common/fs/zfs/dsl_scan.o
zfs += bsd/sys/cddl/contrib/opensolaris/uts/common/fs/zfs/dsl_synctask.o
zfs += bsd/sys/cddl/contrib/opensolaris/uts/common/fs/zfs/gzip.o
zfs += bsd/sys/cddl/contrib/opensolaris/uts/common/fs/zfs/lzjb.o
zfs += bsd/sys/cddl/contrib/opensolaris/uts/common/fs/zfs/metaslab.o
zfs += bsd/sys/cddl/contrib/opensolaris/uts/common/fs/zfs/refcount.o
zfs += bsd/sys/cddl/contrib/opensolaris/uts/common/fs/zfs/rrwlock.o
zfs += bsd/sys/cddl/contrib/opensolaris/uts/common/fs/zfs/sa.o
zfs += bsd/sys/cddl/contrib/opensolaris/uts/common/fs/zfs/sha256.o
zfs += bsd/sys/cddl/contrib/opensolaris/uts/common/fs/zfs/spa.o
zfs += bsd/sys/cddl/contrib/opensolaris/uts/common/fs/zfs/space_map.o
zfs += bsd/sys/cddl/contrib/opensolaris/uts/common/fs/zfs/spa_config.o
zfs += bsd/sys/cddl/contrib/opensolaris/uts/common/fs/zfs/spa_errlog.o
zfs += bsd/sys/cddl/contrib/opensolaris/uts/common/fs/zfs/spa_history.o
zfs += bsd/sys/cddl/contrib/opensolaris/uts/common/fs/zfs/spa_misc.o
zfs += bsd/sys/cddl/contrib/opensolaris/uts/common/fs/zfs/txg.o
zfs += bsd/sys/cddl/contrib/opensolaris/uts/common/fs/zfs/uberblock.o
zfs += bsd/sys/cddl/contrib/opensolaris/uts/common/fs/zfs/unique.o
zfs += bsd/sys/cddl/contrib/opensolaris/uts/common/fs/zfs/vdev.o
zfs += bsd/sys/cddl/contrib/opensolaris/uts/common/fs/zfs/vdev_cache.o
zfs += bsd/sys/cddl/contrib/opensolaris/uts/common/fs/zfs/vdev_disk.o
zfs += bsd/sys/cddl/contrib/opensolaris/uts/common/fs/zfs/vdev_file.o
#zfs += bsd/sys/cddl/contrib/opensolaris/uts/common/fs/zfs/vdev_geom.o
zfs += bsd/sys/cddl/contrib/opensolaris/uts/common/fs/zfs/vdev_label.o
zfs += bsd/sys/cddl/contrib/opensolaris/uts/common/fs/zfs/vdev_mirror.o
zfs += bsd/sys/cddl/contrib/opensolaris/uts/common/fs/zfs/vdev_missing.o
zfs += bsd/sys/cddl/contrib/opensolaris/uts/common/fs/zfs/vdev_queue.o
zfs += bsd/sys/cddl/contrib/opensolaris/uts/common/fs/zfs/vdev_raidz.o
zfs += bsd/sys/cddl/contrib/opensolaris/uts/common/fs/zfs/vdev_root.o
zfs += bsd/sys/cddl/contrib/opensolaris/uts/common/fs/zfs/zap.o
zfs += bsd/sys/cddl/contrib/opensolaris/uts/common/fs/zfs/zap_leaf.o
zfs += bsd/sys/cddl/contrib/opensolaris/uts/common/fs/zfs/zap_micro.o
zfs += bsd/sys/cddl/contrib/opensolaris/uts/common/fs/zfs/zfeature.o
zfs += bsd/sys/cddl/contrib/opensolaris/uts/common/fs/zfs/zfs_acl.o
zfs += bsd/sys/cddl/contrib/opensolaris/uts/common/fs/zfs/zfs_byteswap.o
#zfs += bsd/sys/cddl/contrib/opensolaris/uts/common/fs/zfs/zfs_ctldir.o
zfs += bsd/sys/cddl/contrib/opensolaris/uts/common/fs/zfs/zfs_debug.o
zfs += bsd/sys/cddl/contrib/opensolaris/uts/common/fs/zfs/zfs_dir.o
zfs += bsd/sys/cddl/contrib/opensolaris/uts/common/fs/zfs/zfs_fm.o
zfs += bsd/sys/cddl/contrib/opensolaris/uts/common/fs/zfs/zfs_fuid.o
zfs += bsd/sys/cddl/contrib/opensolaris/uts/common/fs/zfs/zfs_ioctl.o
zfs += bsd/sys/cddl/contrib/opensolaris/uts/common/fs/zfs/zfs_init.o
zfs += bsd/sys/cddl/contrib/opensolaris/uts/common/fs/zfs/zfs_log.o
#zfs += bsd/sys/cddl/contrib/opensolaris/uts/common/fs/zfs/zfs_onexit.o
zfs += bsd/sys/cddl/contrib/opensolaris/uts/common/fs/zfs/zfs_replay.o
zfs += bsd/sys/cddl/contrib/opensolaris/uts/common/fs/zfs/zfs_rlock.o
zfs += bsd/sys/cddl/contrib/opensolaris/uts/common/fs/zfs/zfs_sa.o
zfs += bsd/sys/cddl/contrib/opensolaris/uts/common/fs/zfs/zfs_vfsops.o
zfs += bsd/sys/cddl/contrib/opensolaris/uts/common/fs/zfs/zfs_vnops.o
zfs += bsd/sys/cddl/contrib/opensolaris/uts/common/fs/zfs/zfs_znode.o
zfs += bsd/sys/cddl/contrib/opensolaris/uts/common/fs/zfs/zil.o
zfs += bsd/sys/cddl/contrib/opensolaris/uts/common/fs/zfs/zio.o
zfs += bsd/sys/cddl/contrib/opensolaris/uts/common/fs/zfs/zio_checksum.o
zfs += bsd/sys/cddl/contrib/opensolaris/uts/common/fs/zfs/zio_compress.o
zfs += bsd/sys/cddl/contrib/opensolaris/uts/common/fs/zfs/zio_inject.o
zfs += bsd/sys/cddl/contrib/opensolaris/uts/common/fs/zfs/zle.o
zfs += bsd/sys/cddl/contrib/opensolaris/uts/common/fs/zfs/zrlock.o
zfs += bsd/sys/cddl/contrib/opensolaris/uts/common/fs/zfs/zvol.o
zfs += bsd/sys/cddl/contrib/opensolaris/uts/common/fs/zfs/lz4.o

solaris += $(zfs)

$(zfs:%=$(out)/%): CFLAGS+= \
	-DBUILDING_ZFS \
	-Wno-array-bounds \
	-Ibsd/sys/cddl/contrib/opensolaris/uts/common/fs/zfs \
	-Ibsd/sys/cddl/contrib/opensolaris/common/zfs

$(solaris:%=$(out)/%): CFLAGS+= \
	-fno-strict-aliasing \
	-Wno-unknown-pragmas \
	-Wno-unused-variable \
	-Wno-switch \
	-Wno-maybe-uninitialized \
	-Ibsd/sys/cddl/compat/opensolaris \
	-Ibsd/sys/cddl/contrib/opensolaris/common \
	-Ibsd/sys/cddl/contrib/opensolaris/uts/common \
	-Ibsd/sys

$(solaris:%=$(out)/%): ASFLAGS+= \
	-Ibsd/sys/cddl/contrib/opensolaris/uts/common


libtsm :=
libtsm += drivers/libtsm/tsm_render.o
libtsm += drivers/libtsm/tsm_screen.o
libtsm += drivers/libtsm/tsm_vte.o
libtsm += drivers/libtsm/tsm_vte_charsets.o

drivers := $(bsd)
drivers += core/mmu.o
drivers += arch/$(arch)/early-console.o
drivers += drivers/console.o
drivers += drivers/console-multiplexer.o
drivers += drivers/console-driver.o
drivers += drivers/line-discipline.o
drivers += drivers/clock.o
drivers += drivers/clock-common.o
drivers += drivers/clockevent.o
drivers += drivers/isa-serial-base.o
drivers += core/elf.o
$(out)/core/elf.o: CXXFLAGS += -DHIDE_SYMBOLS=$(conf_hide_symbols)
drivers += drivers/random.o
drivers += drivers/zfs.o
drivers += drivers/null.o
drivers += drivers/device.o
ifeq ($(conf_drivers_pci),1)
drivers += drivers/pci-generic.o
drivers += drivers/pci-device.o
drivers += drivers/pci-function.o
drivers += drivers/pci-bridge.o
endif
drivers += drivers/driver.o

ifeq ($(arch),x64)
ifeq ($(conf_drivers_vga),1)
drivers += $(libtsm)
drivers += drivers/vga.o
endif
drivers += drivers/kbd.o drivers/isa-serial.o
drivers += arch/$(arch)/pvclock-abi.o

ifeq ($(conf_drivers_virtio),1)
drivers += drivers/virtio.o
ifeq ($(conf_drivers_pci),1)
drivers += drivers/virtio-pci-device.o
endif
drivers += drivers/virtio-vring.o
ifeq ($(conf_drivers_mmio),1)
drivers += drivers/virtio-mmio.o
endif
drivers += drivers/virtio-net.o
drivers += drivers/virtio-blk.o
drivers += drivers/virtio-scsi.o
drivers += drivers/virtio-rng.o
drivers += drivers/virtio-fs.o
endif

ifeq ($(conf_drivers_vmxnet3),1)
drivers += drivers/vmxnet3.o
drivers += drivers/vmxnet3-queues.o
endif
drivers += drivers/kvmclock.o
ifeq ($(conf_drivers_hyperv),1)
drivers += drivers/hypervclock.o
endif
ifeq ($(conf_drivers_acpi),1)
drivers += drivers/acpi.o
endif
ifeq ($(conf_drivers_hpet),1)
drivers += drivers/hpet.o
endif
ifeq ($(conf_drivers_pvpanic),1)
drivers += drivers/pvpanic.o
endif
drivers += drivers/rtc.o
ifeq ($(conf_drivers_ahci),1)
drivers += drivers/ahci.o
endif
ifeq ($(conf_drivers_scsi),1)
drivers += drivers/scsi-common.o
endif
ifeq ($(conf_drivers_ide),1)
drivers += drivers/ide.o
endif
ifeq ($(conf_drivers_pvscsi),1)
drivers += drivers/vmw-pvscsi.o
endif

ifeq ($(conf_drivers_xen),1)
drivers += drivers/xenclock.o
drivers += drivers/xenfront.o drivers/xenfront-xenbus.o drivers/xenfront-blk.o
drivers += drivers/xenplatform-pci.o
endif
endif # x64

ifeq ($(arch),aarch64)
drivers += drivers/mmio-isa-serial.o
drivers += drivers/pl011.o
drivers += drivers/pl031.o
ifeq ($(conf_drivers_cadence),1)
drivers += drivers/cadence-uart.o
endif
ifeq ($(conf_drivers_xen),1)
drivers += drivers/xenconsole.o
endif

ifeq ($(conf_drivers_virtio),1)
drivers += drivers/virtio.o
ifeq ($(conf_drivers_pci),1)
drivers += drivers/virtio-pci-device.o
endif
ifeq ($(conf_drivers_mmio),1)
drivers += drivers/virtio-mmio.o
endif
drivers += drivers/virtio-vring.o
drivers += drivers/virtio-rng.o
drivers += drivers/virtio-blk.o
drivers += drivers/virtio-net.o
drivers += drivers/virtio-fs.o
endif
endif # aarch64

objects += arch/$(arch)/arch-trace.o
objects += arch/$(arch)/arch-setup.o
objects += arch/$(arch)/signal.o
objects += arch/$(arch)/arch-cpu.o
objects += arch/$(arch)/backtrace.o
objects += arch/$(arch)/smp.o
objects += arch/$(arch)/elf-dl.o
objects += arch/$(arch)/entry.o
objects += arch/$(arch)/mmu.o
objects += arch/$(arch)/exceptions.o
objects += arch/$(arch)/dump.o
objects += arch/$(arch)/arch-elf.o
objects += arch/$(arch)/cpuid.o
objects += arch/$(arch)/firmware.o
objects += arch/$(arch)/hypervisor.o
objects += arch/$(arch)/interrupt.o
ifeq ($(conf_drivers_pci),1)
objects += arch/$(arch)/pci.o
objects += arch/$(arch)/msi.o
endif
objects += arch/$(arch)/power.o
objects += arch/$(arch)/feexcept.o
ifeq ($(conf_drivers_xen),1)
objects += arch/$(arch)/xen.o
endif

$(out)/arch/x64/string-ssse3.o: CXXFLAGS += -mssse3

ifeq ($(arch),aarch64)
objects += arch/$(arch)/psci.o
objects += arch/$(arch)/arm-clock.o
objects += arch/$(arch)/gic.o
objects += arch/$(arch)/arch-dtb.o
objects += arch/$(arch)/hypercall.o
objects += arch/$(arch)/memset.o
objects += arch/$(arch)/memcpy.o
objects += arch/$(arch)/memmove.o
objects += arch/$(arch)/tlsdesc.o
objects += arch/$(arch)/sched.o
objects += $(libfdt)
endif

ifeq ($(arch),x64)
objects += arch/x64/dmi.o
objects += arch/x64/string.o
objects += arch/x64/string-ssse3.o
objects += arch/x64/arch-trace.o
objects += arch/x64/ioapic.o
objects += arch/x64/apic.o
objects += arch/x64/apic-clock.o
objects += arch/x64/entry-xen.o
objects += arch/x64/vmlinux.o
objects += arch/x64/vmlinux-boot64.o
objects += arch/x64/pvh-boot.o
ifeq ($(conf_drivers_acpi),1)
objects += $(acpi)
endif
endif # x64

ifeq ($(conf_drivers_xen),1)
objects += core/xen_intr.o
endif
objects += core/math.o
objects += core/spinlock.o
objects += core/lfmutex.o
objects += core/rwlock.o
objects += core/semaphore.o
objects += core/condvar.o
objects += core/debug.o
objects += core/rcu.o
objects += core/pagecache.o
objects += core/mempool.o
objects += core/alloctracker.o
objects += core/printf.o
objects += core/sampler.o

objects += linux.o
objects += core/commands.o
objects += core/sched.o
objects += core/mmio.o
objects += core/kprintf.o
objects += core/trace.o
objects += core/trace-count.o
objects += core/callstack.o
objects += core/poll.o
objects += core/select.o
objects += core/epoll.o
objects += core/newpoll.o
objects += core/power.o
objects += core/percpu.o
objects += core/per-cpu-counter.o
objects += core/percpu-worker.o
objects += core/dhcp.o
objects += core/run.o
objects += core/shutdown.o
objects += core/version.o
objects += core/waitqueue.o
objects += core/chart.o
objects += core/net_channel.o
objects += core/demangle.o
objects += core/async.o
objects += core/net_trace.o
objects += core/app.o
objects += core/libaio.o
objects += core/osv_execve.o
objects += core/osv_c_wrappers.o
objects += core/options.o

#include $(src)/libc/build.mk:
libc =
libc_to_hide =
musl =
environ_libc =
environ_musl =

ifeq ($(arch),x64)
musl_arch = x86_64
else
musl_arch = aarch64
endif

libc += internal/_chk_fail.o
libc_to_hide += internal/_chk_fail.o
libc += internal/floatscan.o
libc += internal/intscan.o
libc += internal/libc.o
libc += internal/shgetc.o

musl += ctype/__ctype_get_mb_cur_max.o
musl += ctype/__ctype_tolower_loc.o
musl += ctype/__ctype_toupper_loc.o
musl += ctype/isalnum.o
musl += ctype/isalpha.o
musl += ctype/isascii.o
musl += ctype/isblank.o
musl += ctype/iscntrl.o
musl += ctype/isdigit.o
musl += ctype/isgraph.o
musl += ctype/islower.o
musl += ctype/isprint.o
musl += ctype/ispunct.o
musl += ctype/isspace.o
musl += ctype/isupper.o
musl += ctype/iswalnum.o
musl += ctype/iswalpha.o
musl += ctype/iswblank.o
musl += ctype/iswcntrl.o
musl += ctype/iswctype.o
musl += ctype/iswdigit.o
musl += ctype/iswgraph.o
musl += ctype/iswlower.o
musl += ctype/iswprint.o
musl += ctype/iswpunct.o
musl += ctype/iswspace.o
musl += ctype/iswupper.o
musl += ctype/iswxdigit.o
musl += ctype/isxdigit.o
musl += ctype/toascii.o
musl += ctype/tolower.o
musl += ctype/toupper.o
musl += ctype/towctrans.o
musl += ctype/wcswidth.o
musl += ctype/wctrans.o
musl += ctype/wcwidth.o

musl += dirent/alphasort.o
musl += dirent/scandir.o

libc += env/__environ.o
musl += env/clearenv.o
musl += env/getenv.o
libc += env/secure_getenv.o
musl += env/putenv.o
musl += env/setenv.o
musl += env/unsetenv.o

environ_libc += env/__environ.c
environ_musl += env/clearenv.c
environ_musl += env/getenv.c
environ_libc += env/secure_getenv.c
environ_musl += env/putenv.c
environ_musl += env/setenv.c
environ_musl += env/unsetenv.c
environ_musl += string/strchrnul.c

musl += ctype/__ctype_b_loc.o

musl += errno/strerror.o
libc += errno/strerror.o

musl += locale/catclose.o
musl += locale/__mo_lookup.o
$(out)/musl/src/locale/__mo_lookup.o: CFLAGS += $(cc-hide-flags-$(conf_hide_symbols))
musl += locale/pleval.o
musl += locale/catgets.o
libc += locale/catopen.o
libc += locale/duplocale.o
libc += locale/freelocale.o
libc += locale/intl.o
libc += locale/langinfo.o
musl += locale/localeconv.o
libc += locale/setlocale.o
musl += locale/strcoll.o
musl += locale/strfmon.o
libc += locale/strtod_l.o
libc += locale/strtof_l.o
libc += locale/strtold_l.o
musl += locale/strxfrm.o
libc += locale/uselocale.o
musl += locale/wcscoll.o
musl += locale/wcsxfrm.o

musl += math/__cos.o
musl += math/__cosdf.o
musl += math/__cosl.o
musl += math/__expo2.o
musl += math/__expo2f.o
musl += math/__fpclassify.o
musl += math/__fpclassifyf.o
musl += math/__fpclassifyl.o
musl += math/__invtrigl.o
musl += math/__polevll.o
musl += math/__rem_pio2.o
musl += math/__rem_pio2_large.o
$(out)/musl/src/math/__rem_pio2_large.o: CFLAGS += -Wno-maybe-uninitialized
musl += math/__rem_pio2f.o
musl += math/__rem_pio2l.o
musl += math/__signbit.o
musl += math/__signbitf.o
musl += math/__signbitl.o
musl += math/__sin.o
musl += math/__sindf.o
musl += math/__sinl.o
musl += math/__tan.o
musl += math/__tandf.o
musl += math/__tanl.o
musl += math/__math_oflow.o
musl += math/__math_oflowf.o
musl += math/__math_xflow.o
musl += math/__math_xflowf.o
musl += math/__math_uflow.o
musl += math/__math_uflowf.o
musl += math/__math_divzero.o
musl += math/__math_divzerof.o
musl += math/__math_invalid.o
musl += math/__math_invalidf.o
musl += math/acos.o
musl += math/acosf.o
musl += math/acosh.o
musl += math/acoshf.o
musl += math/acoshl.o
musl += math/acosl.o
musl += math/asin.o
musl += math/asinf.o
musl += math/asinh.o
musl += math/asinhf.o
musl += math/asinhl.o
musl += math/asinl.o
musl += math/atan.o
musl += math/atan2.o
musl += math/atan2f.o
musl += math/atan2l.o
musl += math/atanf.o
musl += math/atanh.o
musl += math/atanhf.o
musl += math/atanhl.o
musl += math/atanl.o
musl += math/cbrt.o
musl += math/cbrtf.o
musl += math/cbrtl.o
musl += math/ceil.o
musl += math/ceilf.o
musl += math/ceill.o
musl += math/copysign.o
musl += math/copysignf.o
musl += math/copysignl.o
musl += math/cos.o
musl += math/cosf.o
musl += math/cosh.o
musl += math/coshf.o
musl += math/coshl.o
musl += math/cosl.o
musl += math/erf.o
musl += math/erff.o
musl += math/erfl.o
musl += math/exp.o
musl += math/exp_data.o
musl += math/exp10.o
musl += math/exp10f.o
musl += math/exp10l.o
musl += math/exp2.o
musl += math/exp2f.o
musl += math/exp2f_data.o
musl += math/exp2l.o
$(out)/musl/src/math/exp2l.o: CFLAGS += -Wno-unused-variable
musl += math/expf.o
musl += math/expl.o
musl += math/expm1.o
musl += math/expm1f.o
musl += math/expm1l.o
musl += math/fabs.o
musl += math/fabsf.o
musl += math/fabsl.o
musl += math/fdim.o
musl += math/fdimf.o
musl += math/fdiml.o
musl += math/floor.o
musl += math/floorf.o
musl += math/floorl.o
#musl += math/fma.o
#musl += math/fmaf.o
#musl += math/fmal.o
musl += math/fmax.o
musl += math/fmaxf.o
musl += math/fmaxl.o
musl += math/fmin.o
musl += math/fminf.o
musl += math/fminl.o
musl += math/fmod.o
musl += math/fmodf.o
musl += math/fmodl.o
musl += math/finite.o
musl += math/finitef.o
libc += math/finitel.o
musl += math/frexp.o
musl += math/frexpf.o
musl += math/frexpl.o
musl += math/hypot.o
musl += math/hypotf.o
musl += math/hypotl.o
musl += math/ilogb.o
$(out)/musl/src/math/ilogb.o: CFLAGS += -Wno-unknown-pragmas
musl += math/ilogbf.o
$(out)/musl/src/math/ilogbf.o: CFLAGS += -Wno-unknown-pragmas
musl += math/ilogbl.o
$(out)/musl/src/math/ilogbl.o: CFLAGS += -Wno-unknown-pragmas
musl += math/j0.o
musl += math/j0f.o
musl += math/j1.o
musl += math/j1f.o
musl += math/jn.o
musl += math/jnf.o
musl += math/ldexp.o
musl += math/ldexpf.o
musl += math/ldexpl.o
musl += math/lgamma.o
musl += math/lgamma_r.o
$(out)/musl/src/math/lgamma_r.o: CFLAGS += -Wno-maybe-uninitialized
musl += math/lgammaf.o
musl += math/lgammaf_r.o
$(out)/musl/src/math/lgammaf_r.o: CFLAGS += -Wno-maybe-uninitialized
musl += math/lgammal.o
$(out)/musl/src/math/lgammal.o: CFLAGS += -Wno-maybe-uninitialized
#musl += math/llrint.o
#musl += math/llrintf.o
#musl += math/llrintl.o
musl += math/llround.o
musl += math/llroundf.o
musl += math/llroundl.o
musl += math/log.o
musl += math/log_data.o
musl += math/log10.o
musl += math/log10f.o
musl += math/log10l.o
musl += math/log1p.o
musl += math/log1pf.o
musl += math/log1pl.o
musl += math/log2.o
musl += math/log2_data.o
musl += math/log2f.o
musl += math/log2f_data.o
musl += math/log2l.o
musl += math/logb.o
musl += math/logbf.o
musl += math/logbl.o
musl += math/logf.o
musl += math/logf_data.o
musl += math/logl.o
musl += math/lrint.o
#musl += math/lrintf.o
#musl += math/lrintl.o
musl += math/lround.o
musl += math/lroundf.o
musl += math/lroundl.o
musl += math/modf.o
musl += math/modff.o
musl += math/modfl.o
musl += math/nan.o
musl += math/nanf.o
musl += math/nanl.o
musl += math/nearbyint.o
$(out)/musl/src/math/nearbyint.o: CFLAGS += -Wno-unknown-pragmas
musl += math/nearbyintf.o
$(out)/musl/src/math/nearbyintf.o: CFLAGS += -Wno-unknown-pragmas
musl += math/nearbyintl.o
$(out)/musl/src/math/nearbyintl.o: CFLAGS += -Wno-unknown-pragmas
musl += math/nextafter.o
musl += math/nextafterf.o
musl += math/nextafterl.o
musl += math/nexttoward.o
musl += math/nexttowardf.o
musl += math/nexttowardl.o
musl += math/pow.o
musl += math/pow_data.o
musl += math/powf.o
musl += math/powf_data.o
musl += math/powl.o
musl += math/remainder.o
musl += math/remainderf.o
musl += math/remainderl.o
musl += math/remquo.o
musl += math/remquof.o
musl += math/remquol.o
musl += math/rint.o
musl += math/rintf.o
musl += math/rintl.o
musl += math/round.o
musl += math/roundf.o
musl += math/roundl.o
musl += math/scalb.o
musl += math/scalbf.o
musl += math/scalbln.o
musl += math/scalblnf.o
musl += math/scalblnl.o
musl += math/scalbn.o
musl += math/scalbnf.o
musl += math/scalbnl.o
musl += math/signgam.o
musl += math/significand.o
musl += math/significandf.o
musl += math/sin.o
musl += math/sincos.o
musl += math/sincosf.o
msul += math/sincosl.o
musl += math/sinf.o
musl += math/sinh.o
musl += math/sinhf.o
musl += math/sinhl.o
musl += math/sinl.o
musl += math/sqrt.o
musl += math/sqrtf.o
musl += math/sqrtl.o
musl += math/tan.o
musl += math/tanf.o
musl += math/tanh.o
musl += math/tanhf.o
musl += math/tanhl.o
musl += math/tanl.o
musl += math/tgamma.o
musl += math/tgammaf.o
musl += math/tgammal.o
musl += math/trunc.o
musl += math/truncf.o
musl += math/truncl.o

# Issue #867: Gcc 4.8.4 has a bug where it optimizes the trivial round-
# related functions incorrectly - it appears to convert calls to any
# function called round() to calls to a function called lround() -
# and similarly for roundf() and roundl().
# None of the specific "-fno-*" options disable this buggy optimization,
# unfortunately. The simplest workaround is to just disable optimization
# for the affected files.
$(out)/musl/src/math/lround.o: conf-opt := $(conf-opt) -O0
$(out)/musl/src/math/lroundf.o: conf-opt := $(conf-opt) -O0
$(out)/musl/src/math/lroundl.o: conf-opt := $(conf-opt) -O0
$(out)/musl/src/math/llround.o: conf-opt := $(conf-opt) -O0
$(out)/musl/src/math/llroundf.o: conf-opt := $(conf-opt) -O0
$(out)/musl/src/math/llroundl.o: conf-opt := $(conf-opt) -O0

musl += misc/a64l.o
musl += misc/basename.o
musl += misc/dirname.o
libc += misc/error.o
musl += misc/ffs.o
musl += misc/ffsl.o
musl += misc/ffsll.o
musl += misc/get_current_dir_name.o
libc += misc/gethostid.o
libc += misc/getopt.o
libc_to_hide += misc/getopt.o
libc += misc/getopt_long.o
libc_to_hide += misc/getopt_long.o
musl += misc/getsubopt.o
libc += misc/realpath.o
libc += misc/backtrace.o
libc += misc/uname.o
libc += misc/lockf.o
libc += misc/mntent.o
libc_to_hide += misc/mntent.o
musl += misc/nftw.o
libc += misc/__longjmp_chk.o

musl += signal/killpg.o
musl += signal/siginterrupt.o
musl += signal/sigrtmin.o
musl += signal/sigrtmax.o

musl += multibyte/btowc.o
musl += multibyte/internal.o
musl += multibyte/mblen.o
musl += multibyte/mbrlen.o
musl += multibyte/mbrtowc.o
musl += multibyte/mbsinit.o
musl += multibyte/mbsnrtowcs.o
libc += multibyte/__mbsnrtowcs_chk.o
musl += multibyte/mbsrtowcs.o
libc += multibyte/__mbsrtowcs_chk.o
musl += multibyte/mbstowcs.o
libc += multibyte/__mbstowcs_chk.o
musl += multibyte/mbtowc.o
musl += multibyte/wcrtomb.o
musl += multibyte/wcsnrtombs.o
musl += multibyte/wcsrtombs.o
musl += multibyte/wcstombs.o
musl += multibyte/wctob.o
musl += multibyte/wctomb.o

$(out)/libc/multibyte/mbsrtowcs.o: CFLAGS += -Imusl/src/multibyte

musl += network/htonl.o
musl += network/htons.o
musl += network/ntohl.o
musl += network/ntohs.o
libc += network/gethostbyname_r.o
musl += network/gethostbyname2_r.o
musl += network/gethostbyaddr_r.o
musl += network/gethostbyaddr.o
musl += network/resolvconf.o
musl += network/res_msend.o
$(out)/musl/src/network/res_msend.o: CFLAGS += -Wno-maybe-uninitialized --include libc/syscall_to_function.h --include libc/internal/pthread_stubs.h $(cc-hide-flags-$(conf_hide_symbols))
$(out)/libc/multibyte/mbsrtowcs.o: CFLAGS += -Imusl/src/multibyte
musl += network/lookup_ipliteral.o
libc += network/getaddrinfo.o
libc += network/freeaddrinfo.o
musl += network/dn_expand.o
musl += network/res_mkquery.o
musl += network/dns_parse.o
musl += network/in6addr_any.o
musl += network/in6addr_loopback.o
musl += network/lookup_name.o
musl += network/lookup_serv.o
libc += network/getnameinfo.o
libc += network/__dns.o
libc_to_hide += network/__dns.o
libc += network/__ipparse.o
libc_to_hide += network/__ipparse.o
musl += network/inet_addr.o
musl += network/inet_aton.o
musl += network/inet_pton.o
musl += network/inet_ntop.o
musl += network/proto.o
musl += network/if_indextoname.o
$(out)/musl/src/network/if_indextoname.o: CFLAGS += --include libc/syscall_to_function.h --include libc/network/__socket.h -Wno-stringop-truncation
musl += network/if_nametoindex.o
$(out)/musl/src/network/if_nametoindex.o: CFLAGS += --include libc/syscall_to_function.h --include libc/network/__socket.h -Wno-stringop-truncation
musl += network/gai_strerror.o
musl += network/h_errno.o
musl += network/getservbyname_r.o
musl += network/getservbyname.o
musl += network/getservbyport_r.o
musl += network/getservbyport.o
<<<<<<< HEAD
libc += network/getifaddrs.o
libc += network/netlink.o
libc += network/if_nameindex.o
=======
musl += network/getifaddrs.o
musl += network/if_nameindex.o
>>>>>>> c0681497
musl += network/if_freenameindex.o
musl += network/res_init.o
musl += network/netlink.o
$(out)/musl/src/network/netlink.o: CFLAGS += --include libc/syscall_to_function.h --include libc/network/__netlink.h

musl += prng/rand.o
musl += prng/rand_r.o
libc += prng/random.o
musl += prng/__rand48_step.o
musl += prng/__seed48.o
musl += prng/drand48.o
musl += prng/lcong48.o
musl += prng/lrand48.o
musl += prng/mrand48.o
musl += prng/seed48.o
$(out)/musl/src/prng/seed48.o: CFLAGS += -Wno-array-parameter
musl += prng/srand48.o
libc += random.o

libc += process/execve.o
musl += process/execle.o
musl += process/execv.o
musl += process/execl.o
libc += process/waitpid.o
musl += process/wait.o

musl += setjmp/$(musl_arch)/setjmp.o
musl += setjmp/$(musl_arch)/longjmp.o
libc += arch/$(arch)/setjmp/sigsetjmp.o
libc += signal/block.o
libc += signal/siglongjmp.o
ifeq ($(arch),x64)
libc += arch/$(arch)/ucontext/getcontext.o
libc += arch/$(arch)/ucontext/setcontext.o
libc += arch/$(arch)/ucontext/start_context.o
libc_to_hide += arch/$(arch)/ucontext/start_context.o
libc += arch/$(arch)/ucontext/ucontext.o
libc += string/memmove.o
endif

musl += search/tfind.o
musl += search/tsearch.o

musl += stdio/__fclose_ca.o
libc += stdio/__fdopen.o
$(out)/libc/stdio/__fdopen.o: CFLAGS += --include libc/syscall_to_function.h
musl += stdio/__fmodeflags.o
libc += stdio/__fopen_rb_ca.o
libc += stdio/__fprintf_chk.o
libc += stdio/__lockfile.o
musl += stdio/__overflow.o
musl += stdio/__stdio_close.o
$(out)/musl/src/stdio/__stdio_close.o: CFLAGS += --include libc/syscall_to_function.h
musl += stdio/__stdio_exit.o
libc += stdio/__stdio_read.o
musl += stdio/__stdio_seek.o
$(out)/musl/src/stdio/__stdio_seek.o: CFLAGS += --include libc/syscall_to_function.h
musl += stdio/__stdio_write.o
$(out)/musl/src/stdio/__stdio_write.o: CFLAGS += --include libc/syscall_to_function.h
libc += stdio/__stdout_write.o
musl += stdio/__string_read.o
musl += stdio/__toread.o
musl += stdio/__towrite.o
musl += stdio/__uflow.o
libc += stdio/__vfprintf_chk.o
libc += stdio/ofl.o
musl += stdio/ofl_add.o
musl += stdio/asprintf.o
musl += stdio/clearerr.o
musl += stdio/dprintf.o
musl += stdio/ext.o
musl += stdio/ext2.o
musl += stdio/fclose.o
musl += stdio/feof.o
musl += stdio/ferror.o
musl += stdio/fflush.o
libc += stdio/fgetc.o
musl += stdio/fgetln.o
musl += stdio/fgetpos.o
musl += stdio/fgets.o
musl += stdio/fgetwc.o
musl += stdio/fgetws.o
musl += stdio/fileno.o
libc += stdio/flockfile.o
libc += stdio/fmemopen.o
musl += stdio/fopen.o
$(out)/musl/src/stdio/fopen.o: CFLAGS += --include libc/syscall_to_function.h
musl += stdio/fprintf.o
libc += stdio/fputc.o
musl += stdio/fputs.o
musl += stdio/fputwc.o
musl += stdio/fputws.o
musl += stdio/fread.o
libc += stdio/__fread_chk.o
musl += stdio/freopen.o
$(out)/musl/src/stdio/freopen.o: CFLAGS += --include libc/syscall_to_function.h
musl += stdio/fscanf.o
musl += stdio/fseek.o
musl += stdio/fsetpos.o
musl += stdio/ftell.o
libc += stdio/ftrylockfile.o
libc += stdio/funlockfile.o
musl += stdio/fwide.o
musl += stdio/fwprintf.o
musl += stdio/fwrite.o
musl += stdio/fwscanf.o
libc += stdio/getc.o
musl += stdio/getc_unlocked.o
libc += stdio/getchar.o
musl += stdio/getchar_unlocked.o
musl += stdio/getdelim.o
musl += stdio/getline.o
musl += stdio/gets.o
musl += stdio/getw.o
musl += stdio/getwc.o
musl += stdio/getwchar.o
libc += stdio/open_memstream.o
libc += stdio/open_wmemstream.o
musl += stdio/perror.o
musl += stdio/printf.o
libc += stdio/putc.o
musl += stdio/putc_unlocked.o
libc += stdio/putchar.o
musl += stdio/putchar_unlocked.o
musl += stdio/puts.o
musl += stdio/putw.o
musl += stdio/putwc.o
musl += stdio/putwchar.o
libc += stdio/remove.o
musl += stdio/rewind.o
musl += stdio/scanf.o
musl += stdio/setbuf.o
musl += stdio/setbuffer.o
musl += stdio/setlinebuf.o
libc += stdio/setvbuf.o
musl += stdio/snprintf.o
musl += stdio/sprintf.o
libc += stdio/sscanf.o
libc += stdio/stderr.o
libc += stdio/stdin.o
libc += stdio/stdout.o
musl += stdio/swprintf.o
musl += stdio/swscanf.o
musl += stdio/tempnam.o
$(out)/musl/src/stdio/tempnam.o: CFLAGS += --include libc/syscall_to_function.h
musl += stdio/tmpfile.o
$(out)/musl/src/stdio/tmpfile.o: CFLAGS += --include libc/syscall_to_function.h
musl += stdio/tmpnam.o
$(out)/musl/src/stdio/tmpnam.o: CFLAGS += --include libc/syscall_to_function.h
musl += stdio/ungetc.o
musl += stdio/ungetwc.o
musl += stdio/vasprintf.o
libc += stdio/vdprintf.o
libc += stdio/vfprintf.o
$(out)/libc/stdio/vfprintf.o: COMMON += -Wno-maybe-uninitialized
musl += stdio/vfscanf.o
$(out)/musl/src/stdio/vfscanf.o: COMMON += -Wno-maybe-uninitialized
musl += stdio/vfwprintf.o
musl += stdio/vfwscanf.o
$(out)/musl/src/stdio/vfwscanf.o: COMMON += -Wno-maybe-uninitialized
musl += stdio/vprintf.o
musl += stdio/vscanf.o
libc += stdio/vsnprintf.o
musl += stdio/vsprintf.o
libc += stdio/vsscanf.o
libc += stdio/vswprintf.o
libc += stdio/vswscanf.o
musl += stdio/vwprintf.o
musl += stdio/vwscanf.o
musl += stdio/wprintf.o
musl += stdio/wscanf.o
libc += stdio/printf-hooks.o

musl += stdlib/abs.o
musl += stdlib/atof.o
musl += stdlib/atoi.o
musl += stdlib/atol.o
musl += stdlib/atoll.o
musl += stdlib/bsearch.o
musl += stdlib/div.o
musl += stdlib/ecvt.o
musl += stdlib/fcvt.o
musl += stdlib/gcvt.o
musl += stdlib/imaxabs.o
musl += stdlib/imaxdiv.o
musl += stdlib/labs.o
musl += stdlib/ldiv.o
musl += stdlib/llabs.o
musl += stdlib/lldiv.o
musl += stdlib/qsort.o
$(out)/musl/src/stdlib/qsort.o: COMMON += -Wno-dangling-pointer
libc += stdlib/qsort_r.o
$(out)/libc/stdlib/qsort_r.o: COMMON += -Wno-dangling-pointer
libc += stdlib/strtol.o
libc += stdlib/strtod.o
libc += stdlib/wcstol.o

libc += string/__memcpy_chk.o
libc += string/explicit_bzero.o
libc += string/__explicit_bzero_chk.o
musl += string/bcmp.o
musl += string/bcopy.o
musl += string/bzero.o
musl += string/index.o
musl += string/memccpy.o
musl += string/memchr.o
musl += string/memcmp.o
libc += string/memcpy.o
libc_to_hide += string/memcpy.o
musl += string/memmem.o
musl += string/mempcpy.o
musl += string/memrchr.o
libc += string/__memmove_chk.o
libc += string/memset.o
libc_to_hide += string/memset.o
libc += string/__memset_chk.o
libc += string/rawmemchr.o
musl += string/rindex.o
musl += string/stpcpy.o
libc += string/__stpcpy_chk.o
musl += string/stpncpy.o
musl += string/strcasecmp.o
musl += string/strcasestr.o
musl += string/strcat.o
libc += string/__strcat_chk.o
musl += string/strchr.o
musl += string/strchrnul.o
musl += string/strcmp.o
musl += string/strcpy.o
libc += string/__strcpy_chk.o
musl += string/strcspn.o
musl += string/strdup.o
libc += string/strerror_r.o
musl += string/strlcat.o
musl += string/strlcpy.o
musl += string/strlen.o
musl += string/strncasecmp.o
musl += string/strncat.o
libc += string/__strncat_chk.o
musl += string/strncmp.o
musl += string/strncpy.o
libc += string/__strncpy_chk.o
musl += string/strndup.o
musl += string/strnlen.o
musl += string/strpbrk.o
musl += string/strrchr.o
musl += string/strsep.o
libc += string/stresep.o
libc_to_hide += string/stresep.o
musl += string/strsignal.o
musl += string/strspn.o
musl += string/strstr.o
musl += string/strtok.o
musl += string/strtok_r.o
musl += string/strverscmp.o
musl += string/swab.o
musl += string/wcpcpy.o
musl += string/wcpncpy.o
musl += string/wcscasecmp.o
musl += string/wcscasecmp_l.o
musl += string/wcscat.o
musl += string/wcschr.o
musl += string/wcscmp.o
musl += string/wcscpy.o
libc += string/__wcscpy_chk.o
musl += string/wcscspn.o
musl += string/wcsdup.o
musl += string/wcslen.o
musl += string/wcsncasecmp.o
musl += string/wcsncasecmp_l.o
musl += string/wcsncat.o
musl += string/wcsncmp.o
musl += string/wcsncpy.o
musl += string/wcsnlen.o
musl += string/wcspbrk.o
musl += string/wcsrchr.o
musl += string/wcsspn.o
musl += string/wcsstr.o
musl += string/wcstok.o
musl += string/wcswcs.o
musl += string/wmemchr.o
musl += string/wmemcmp.o
musl += string/wmemcpy.o
libc += string/__wmemcpy_chk.o
musl += string/wmemmove.o
libc += string/__wmemmove_chk.o
musl += string/wmemset.o
libc += string/__wmemset_chk.o

musl += temp/__randname.o
musl += temp/mkdtemp.o
musl += temp/mkstemp.o
musl += temp/mktemp.o
musl += temp/mkostemp.o
musl += temp/mkostemps.o

musl += time/__map_file.o
$(out)/musl/src/time/__map_file.o: CFLAGS += --include libc/syscall_to_function.h
musl += time/__month_to_secs.o
musl += time/__secs_to_tm.o
musl += time/__tm_to_secs.o
libc += time/__tz.o
$(out)/libc/time/__tz.o: pre-include-api = -isystem include/api/internal_musl_headers -isystem musl/src/include
libc += time/__year_to_secs.o
musl += time/asctime.o
musl += time/asctime_r.o
musl += time/ctime.o
musl += time/ctime_r.o
musl += time/difftime.o
musl += time/getdate.o
musl += time/gmtime.o
musl += time/gmtime_r.o
musl += time/localtime.o
musl += time/localtime_r.o
musl += time/mktime.o
musl += time/strftime.o
musl += time/strptime.o
musl += time/time.o
musl += time/timegm.o
musl += time/wcsftime.o
musl += time/ftime.o
$(out)/libc/time/ftime.o: CFLAGS += -Ilibc/include

musl += termios/tcflow.o

musl += unistd/sleep.o
musl += unistd/gethostname.o
libc += unistd/sethostname.o
libc += unistd/sync.o
libc += unistd/getpgid.o
libc += unistd/setpgid.o
libc += unistd/getpgrp.o
libc += unistd/getppid.o
libc += unistd/getsid.o
libc += unistd/ttyname_r.o
musl += unistd/ttyname.o
musl += unistd/tcgetpgrp.o
musl += unistd/tcsetpgrp.o
musl += unistd/setpgrp.o

musl += regex/fnmatch.o
musl += regex/glob.o
musl += regex/regcomp.o
$(out)/musl/src/regex/regcomp.o: CFLAGS += -UNDEBUG
musl += regex/regexec.o
$(out)/musl/src/regex/regexec.o: CFLAGS += -UNDEBUG
musl += regex/regerror.o
musl += regex/tre-mem.o
$(out)/musl/src/regex/tre-mem.o: CFLAGS += -UNDEBUG

libc += pthread.o
libc_to_hide += pthread.o
libc += pthread_barrier.o
libc += libc.o
libc += dlfcn.o
libc += time.o
libc_to_hide += time.o
libc += signal.o
libc_to_hide += signal.o
libc += mman.o
libc_to_hide += mman.o
libc += sem.o
libc_to_hide += sem.o
libc += pipe_buffer.o
libc_to_hide += pipe_buffer.o
libc += pipe.o
libc_to_hide += pipe.o
libc += af_local.o
libc_to_hide += af_local.o
libc += user.o
libc += resource.o
libc += mount.o
libc += eventfd.o
libc_to_hide += eventfd.o
libc += timerfd.o
libc_to_hide += timerfd.o
libc += shm.o
libc += inotify.o
libc += __pread64_chk.o
libc += __read_chk.o
libc += syslog.o
libc += cxa_thread_atexit.o
libc += cpu_set.o
libc += malloc_hooks.o
libc += mallopt.o

libc += linux/makedev.o

musl += fenv/fegetexceptflag.o
musl += fenv/feholdexcept.o
musl += fenv/fesetexceptflag.o
musl += fenv/fesetround.o
musl += fenv/$(musl_arch)/fenv.o

musl += crypt/crypt_blowfish.o
musl += crypt/crypt.o
musl += crypt/crypt_des.o
musl += crypt/crypt_md5.o
musl += crypt/crypt_r.o
musl += crypt/crypt_sha256.o
musl += crypt/crypt_sha512.o
musl += crypt/encrypt.o

#include $(src)/fs/build.mk:

fs_objs :=

fs_objs += fs.o \
	unsupported.o

fs_objs += vfs/main.o \
	vfs/kern_descrip.o \
	vfs/kern_physio.o \
	vfs/subr_uio.o \
	vfs/vfs_bdev.o \
	vfs/vfs_bio.o \
	vfs/vfs_conf.o \
	vfs/vfs_lookup.o \
	vfs/vfs_mount.o \
	vfs/vfs_vnode.o \
	vfs/vfs_task.o \
	vfs/vfs_syscalls.o \
	vfs/vfs_fops.o \
	vfs/vfs_dentry.o

fs_objs += ramfs/ramfs_vfsops.o \
	ramfs/ramfs_vnops.o

fs_objs += devfs/devfs_vnops.o \
	devfs/device.o

fs_objs += rofs/rofs_vfsops.o \
	rofs/rofs_vnops.o \
	rofs/rofs_cache.o \
	rofs/rofs_common.o

ifeq ($(conf_drivers_virtio),1)
fs_objs += virtiofs/virtiofs_vfsops.o \
	virtiofs/virtiofs_vnops.o \
	virtiofs/virtiofs_dax.o
endif

fs_objs += pseudofs/pseudofs.o
fs_objs += procfs/procfs_vnops.o
fs_objs += sysfs/sysfs_vnops.o
fs_objs += zfs/zfs_null_vfsops.o

objects += $(addprefix fs/, $(fs_objs))
objects += $(addprefix libc/, $(libc))
objects += $(addprefix musl/src/, $(musl))

libc_objects_to_hide = $(addprefix $(out)/libc/, $(libc_to_hide))
$(libc_objects_to_hide): cc-hide-flags = $(cc-hide-flags-$(conf_hide_symbols))
$(libc_objects_to_hide): cxx-hide-flags = $(cxx-hide-flags-$(conf_hide_symbols))

libstdc++.a := $(shell $(CXX) -print-file-name=libstdc++.a)
ifeq ($(filter /%,$(libstdc++.a)),)
ifeq ($(arch),aarch64)
    libstdc++.a := $(shell find $(aarch64_gccbase)/ -name libstdc++.a)
    ifeq ($(libstdc++.a),)
        $(error Error: libstdc++.a needs to be installed.)
    endif
else
    $(error Error: libstdc++.a needs to be installed.)
endif
endif

libgcc.a := $(shell $(CC) -print-libgcc-file-name)
ifeq ($(filter /%,$(libgcc.a)),)
ifeq ($(arch),aarch64)
    libgcc.a := $(shell find $(aarch64_gccbase)/ -name libgcc.a |  grep -v /32/)
    ifeq ($(libgcc.a),)
        $(error Error: libgcc.a needs to be installed.)
    endif
else
    $(error Error: libgcc.a needs to be installed.)
endif
endif

libgcc_eh.a := $(shell $(CC) -print-file-name=libgcc_eh.a)
ifeq ($(filter /%,$(libgcc_eh.a)),)
ifeq ($(arch),aarch64)
    libgcc_eh.a := $(shell find $(aarch64_gccbase)/ -name libgcc_eh.a |  grep -v /32/)
    ifeq ($(libgcc_eh.a),)
        $(error Error: libgcc_eh.a needs to be installed.)
    endif
else
    $(error Error: libgcc_eh.a needs to be installed.)
endif
endif

#Allow user specify non-default location of boost
ifeq ($(boost_base),)
    # link with -mt if present, else the base version (and hope it is multithreaded)
    boost-mt := -mt
    boost-lib-dir := $(dir $(shell $(CC) --print-file-name libboost_system$(boost-mt).a))
    ifeq ($(filter /%,$(boost-lib-dir)),)
        boost-mt :=
        boost-lib-dir := $(dir $(shell $(CC) --print-file-name libboost_system$(boost-mt).a))
    endif
    # When boost_env=host, we won't use "-nostdinc", so the build machine's
    # header files will be used normally. So we don't need to add anything
    # special for Boost.
    boost-includes =
    ifeq ($(filter /%,$(boost-lib-dir)),)
        # If the compiler cannot find the boost library, for aarch64 we look in a
        # special location before giving up.
        ifeq ($(arch),aarch64)
            aarch64_boostbase = build/downloaded_packages/aarch64/boost/install
            ifeq (,$(wildcard $(aarch64_boostbase)))
                $(error Missing $(aarch64_boostbase) directory. Please run "./scripts/download_aarch64_packages.py")
            endif

            boost-lib-dir := $(firstword $(dir $(shell find $(aarch64_boostbase)/ -name libboost_system*.a)))
            boost-mt := $(if $(filter %-mt.a, $(wildcard $(boost-lib-dir)/*.a)),-mt)
            boost-includes = -isystem $(aarch64_boostbase)/usr/include
        else
            $(error Error: libboost_system.a needs to be installed.)
        endif
    endif
else
    # Use boost specified by the user
    boost-lib-dir := $(firstword $(dir $(shell find $(boost_base)/ -name libboost_system*.a)))
    boost-mt := $(if $(filter %-mt.a, $(wildcard $(boost-lib-dir)/*.a)),-mt)
    boost-includes = -isystem $(boost_base)/usr/include
endif

boost-libs := $(boost-lib-dir)/libboost_system$(boost-mt).a

objects += fs/nfs/nfs_null_vfsops.o

# The OSv kernel is linked into an ordinary, non-PIE, executable, so there is no point in compiling
# with -fPIC or -fpie and objects that can be linked into a PIE. On the contrary, PIE-compatible objects
# have overheads and can cause problems (see issue #1112). Recently, on some systems gcc's
# default was changed to use -fpie, so we need to undo this default by explicitly specifying -fno-pie.
$(objects:%=$(out)/%) $(drivers:%=$(out)/%) $(out)/arch/$(arch)/boot.o $(out)/loader.o $(out)/runtime.o: COMMON += -fno-pie

# ld has a known bug (https://sourceware.org/bugzilla/show_bug.cgi?id=6468)
# where if the executable doesn't use shared libraries, its .dynamic section
# is dropped, even when we use the "--export-dynamic" (which is silently
# ignored). The workaround is to link loader.elf with a do-nothing library.
$(out)/dummy-shlib.so: $(out)/dummy-shlib.o
	$(call quiet, $(CXX) -nodefaultlibs -shared $(gcc-sysroot) -o $@ $^, LINK $@)

stage1_targets = $(out)/arch/$(arch)/boot.o $(out)/loader.o $(out)/runtime.o $(drivers:%=$(out)/%) $(objects:%=$(out)/%) $(out)/dummy-shlib.so
stage1: $(stage1_targets) links $(out)/default_version_script
.PHONY: stage1

loader_options_dep = $(out)/arch/$(arch)/loader_options.ld
$(loader_options_dep): stage1
	$(makedir)
	@if [ '$(shell cat $(loader_options_dep) 2>&1)' != 'APP_LOCAL_EXEC_TLS_SIZE = $(app_local_exec_tls_size);' ]; then \
		echo -n "APP_LOCAL_EXEC_TLS_SIZE = $(app_local_exec_tls_size);" > $(loader_options_dep) ; \
	fi

ifeq ($(conf_hide_symbols),1)
version_script_file:=$(out)/version_script
#Detect which version script to be used and copy to $(out)/version_script
#so that loader.elf/zfs_builder.elf is rebuilt accordingly if version script has changed
ifdef conf_version_script
ifeq (,$(wildcard $(conf_version_script)))
    $(error Missing version script: $(conf_version_script))
endif
ifneq ($(shell cmp $(out)/version_script $(conf_version_script)),)
$(shell cp $(conf_version_script) $(out)/version_script)
endif
else
ifeq ($(shell test -e $(out)/version_script || echo -n no),no)
$(shell cp $(out)/default_version_script $(out)/version_script)
endif
ifneq ($(shell cmp $(out)/version_script $(out)/default_version_script),)
$(shell cp $(out)/default_version_script $(out)/version_script)
endif
endif
linker_archives_options = --no-whole-archive $(libstdc++.a) $(libgcc.a) $(libgcc_eh.a) $(boost-libs) \
  --exclude-libs libstdc++.a --gc-sections
ifneq ($(shell grep -c iconv $(out)/version_script),0)
musl += locale/iconv.o
musl += locale/iconv_close.o
else
libc += locale/iconv_stubs.o
endif
else
linker_archives_options = --whole-archive $(libstdc++.a) $(libgcc_eh.a) $(boost-libs) --no-whole-archive $(libgcc.a)
musl += locale/iconv.o
musl += locale/iconv_close.o
endif

$(out)/default_version_script: exported_symbols/*.symbols exported_symbols/$(arch)/*.symbols
	$(call quiet, scripts/generate_version_script.sh $(out)/default_version_script, GEN default_version_script)

ifeq ($(arch),aarch64)
def_symbols = --defsym=OSV_KERNEL_VM_BASE=$(kernel_vm_base)
else
def_symbols = --defsym=OSV_KERNEL_BASE=$(kernel_base) \
              --defsym=OSV_KERNEL_VM_BASE=$(kernel_vm_base) \
              --defsym=OSV_KERNEL_VM_SHIFT=$(kernel_vm_shift)
endif

$(out)/loader.elf: $(stage1_targets) arch/$(arch)/loader.ld $(out)/bootfs.o $(loader_options_dep) $(version_script_file)
	$(call quiet, $(LD) -o $@ $(def_symbols) \
		-Bdynamic --export-dynamic --eh-frame-hdr --enable-new-dtags -L$(out)/arch/$(arch) \
            $(patsubst %version_script,--version-script=%version_script,$(patsubst %.ld,-T %.ld,$^)) \
	    $(linker_archives_options) $(conf_linker_extra_options), \
		LINK loader.elf)
	@# Build libosv.so matching this loader.elf. This is not a separate
	@# rule because that caused bug #545.
	@readelf --dyn-syms --wide $(out)/loader.elf > $(out)/osv.syms
	@scripts/libosv.py $(out)/osv.syms $(out)/libosv.ld `scripts/osv-version.sh` | $(CC) -c -o $(out)/osv.o -x assembler -
	$(call quiet, $(CC) $(out)/osv.o -nostdlib -shared -o $(out)/libosv.so -T $(out)/libosv.ld, LIBOSV.SO)

$(out)/zfs_builder.elf: $(stage1_targets) arch/$(arch)/loader.ld $(out)/zfs_builder_bootfs.o $(loader_options_dep) $(version_script_file)
	$(call quiet, $(LD) -o $@ $(def_symbols) \
		-Bdynamic --export-dynamic --eh-frame-hdr --enable-new-dtags -L$(out)/arch/$(arch) \
            $(patsubst %version_script,--version-script=%version_script,$(patsubst %.ld,-T %.ld,$^)) \
	    $(linker_archives_options) $(conf_linker_extra_options), \
		LINK zfs_builder.elf)
$(out)/zfs_builder-stripped.elf:  $(out)/zfs_builder.elf
	$(call quiet, $(STRIP) $(out)/zfs_builder.elf -o $(out)/zfs_builder-stripped.elf, STRIP zfs_builder.elf -> zfs_builder-stripped.elf )

$(out)/bsd/%.o: COMMON += -DSMP -D'__FBSDID(__str__)=extern int __bogus__'

environ_sources = $(addprefix libc/, $(environ_libc))
environ_sources += $(addprefix musl/src/, $(environ_musl))

$(out)/libenviron.so: pre-include-api = -isystem include/api/internal_musl_headers -isystem musl/src/include
$(out)/libenviron.so: source-dialects =

$(out)/libenviron.so: $(environ_sources)
	$(makedir)
	 $(call quiet, $(CC) $(CFLAGS) -shared -o $(out)/libenviron.so $(environ_sources), CC libenviron.so)

$(out)/libvdso.so: libc/vdso/vdso.c
	$(makedir)
	$(call quiet, $(CC) $(CFLAGS) -c -fPIC -o $(out)/libvdso.o libc/vdso/vdso.c, CC libvdso.o)
	$(call quiet, $(LD) -shared -fPIC -o $(out)/libvdso.so $(out)/libvdso.o --version-script=libc/vdso/vdso.version, LINK libvdso.so)

bootfs_manifest ?= bootfs.manifest.skel

# If parameter "bootfs_manifest" has been changed since the last make,
# bootfs.bin requires rebuilding
bootfs_manifest_dep = $(out)/bootfs_manifest.last
.PHONY: phony
$(bootfs_manifest_dep): phony
	@if [ '$(shell cat $(bootfs_manifest_dep) 2>&1)' != '$(bootfs_manifest)' ]; then \
		echo -n $(bootfs_manifest) > $(bootfs_manifest_dep) ; \
	fi

libgcc_s_dir := $(dir $(shell $(CC) -print-file-name=libgcc_s.so.1))
ifeq ($(filter /%,$(libgcc_s_dir)),)
libgcc_s_dir := ../../$(aarch64_gccbase)/lib64
endif

$(out)/bootfs.bin: scripts/mkbootfs.py $(bootfs_manifest) $(bootfs_manifest_dep) $(tools:%=$(out)/%) \
		$(out)/libenviron.so $(out)/libvdso.so $(out)/libsolaris.so
	$(call quiet, olddir=`pwd`; cd $(out); "$$olddir"/scripts/mkbootfs.py -o bootfs.bin -d bootfs.bin.d -m "$$olddir"/$(bootfs_manifest), MKBOOTFS $@)

$(out)/bootfs.o: $(out)/bootfs.bin
$(out)/bootfs.o: ASFLAGS += -I$(out)

# Standard C++ library
libstd_dir := $(dir $(shell $(CXX) -print-file-name=libstdc++.so))
ifeq ($(filter /%,$(libstd_dir)),)
ifeq ($(arch),aarch64)
    libstd_dir := $(dir $(shell find $(aarch64_gccbase)/ -name libstdc++.so))
    ifeq ($(libstd_dir),)
        $(error Error: libstdc++.so needs to be installed.)
    endif
    LDFLAGS := -L$(libstd_dir)
else
    $(error Error: libstdc++.so needs to be installed.)
endif
endif

$(shell mkdir -p $(out) && cp zfs_builder_bootfs.manifest.skel $(out)/zfs_builder_bootfs.manifest)
ifeq ($(conf_hide_symbols),1)
$(shell echo "/usr/lib/libstdc++.so.6: $$(readlink -f $(libstd_dir))/libstdc++.so" >> $(out)/zfs_builder_bootfs.manifest)
endif
$(out)/zfs_builder_bootfs.bin: scripts/mkbootfs.py $(zfs_builder_bootfs_manifest) $(tools:%=$(out)/%) \
		$(out)/zpool.so $(out)/zfs.so $(out)/libenviron.so $(out)/libvdso.so $(out)/libsolaris.so
	$(call quiet, olddir=`pwd`; cd $(out); "$$olddir"/scripts/mkbootfs.py -o zfs_builder_bootfs.bin -d zfs_builder_bootfs.bin.d -m zfs_builder_bootfs.manifest \
		-D libgcc_s_dir=$(libgcc_s_dir), MKBOOTFS $@)

$(out)/zfs_builder_bootfs.o: $(out)/zfs_builder_bootfs.bin
$(out)/zfs_builder_bootfs.o: ASFLAGS += -I$(out)

$(out)/tools/mkfs/mkfs.so: $(out)/tools/mkfs/mkfs.o $(out)/libzfs.so
	$(makedir)
	$(call quiet, $(CXX) $(CXXFLAGS) -o $@ $(out)/tools/mkfs/mkfs.o $(LDFLAGS) -L$(out) -lzfs, LINK mkfs.so)

$(out)/tools/cpiod/cpiod.so: $(out)/tools/cpiod/cpiod.o $(out)/tools/cpiod/cpio.o $(out)/tools/cpiod/options.o $(out)/libzfs.so
	$(makedir)
	$(call quiet, $(CXX) $(CXXFLAGS) -o $@ $(out)/tools/cpiod/cpiod.o $(out)/tools/cpiod/cpio.o $(out)/tools/cpiod/options.o $(LDFLAGS) -L$(out) -lzfs, LINK cpiod.so)

################################################################################
# The dependencies on header files are automatically generated only after the
# first compilation, as explained above. However, header files generated by
# the Makefile are special, in that they need to be created even *before* the
# first compilation. Moreover, some (namely version.h) need to perhaps be
# re-created on every compilation. "generated-headers" is used as an order-
# only dependency on C compilation rules above, so we don't try to compile
# C code before generating these headers.
generated-headers: $(out)/gen/include/bits/alltypes.h perhaps-modify-version-h perhaps-modify-drivers-config-h
.PHONY: generated-headers

# While other generated headers only need to be generated once, version.h
# should be recreated on every compilation. To avoid a cascade of
# recompilation, the rule below makes sure not to modify version.h's timestamp
# if the version hasn't changed.
perhaps-modify-version-h:
	$(call quiet, sh scripts/gen-version-header $(out)/gen/include/osv/version.h, GEN gen/include/osv/version.h)
.PHONY: perhaps-modify-version-h

# Using 'if ($(conf_drivers_*),1)' in the rules below is enough to include whole object
# files. Sometimes though we need to enable or disable portions of the code specific
# to given driver (the arch-setup.cc is best example). To that end the rule below
# generates drivers_config.h header file with the macros CONF_drivers_* which is
# then included by relevant source files.
# This allows for fairly rapid rebuilding of the kernel for specified profiles
# as only few files need to be re-compiled.
perhaps-modify-drivers-config-h:
	$(call quiet, sh scripts/gen-drivers-config-header $(arch) $(out)/gen/include/osv/drivers_config.h, GEN gen/include/osv/drivers_config.h)
.PHONY: perhaps-modify-drivers-config-h

$(out)/gen/include/bits/alltypes.h: include/api/$(arch)/bits/alltypes.h.sh
	$(makedir)
	$(call quiet, sh $^ > $@, GEN $@)

# The generated header ctype-data.h is different in that it is only included
# at one place (runtime.c), so instead of making it a dependency of
# generated-headers, we can just make it a dependency of runtime.o
$(out)/runtime.o: $(out)/gen/include/ctype-data.h

$(out)/gen/include/ctype-data.h: $(out)/gen-ctype-data
	$(makedir)
	$(call quiet, $(out)/gen-ctype-data > $@, GEN $@)

$(out)/gen-ctype-data: gen-ctype-data.cc
	$(call quiet, $(HOST_CXX) -o $@ $^, HOST_CXX $@)

################################################################################




#include $(src)/bsd/cddl/contrib/opensolaris/lib/libuutil/common/build.mk:
libuutil-file-list = uu_alloc uu_avl uu_dprintf uu_ident uu_list uu_misc uu_open uu_pname uu_string uu_strtoint
libuutil-objects = $(foreach file, $(libuutil-file-list), $(out)/bsd/cddl/contrib/opensolaris/lib/libuutil/common/$(file).o)

define libuutil-includes
  bsd/cddl/contrib/opensolaris/lib/libuutil/common
  bsd/cddl/compat/opensolaris/include
  bsd/sys/cddl/contrib/opensolaris/uts/common
  bsd/sys/cddl/compat/opensolaris
  bsd/cddl/contrib/opensolaris/head
  bsd/include
endef

cflags-libuutil-include = $(foreach path, $(strip $(libuutil-includes)), -isystem $(path))

$(libuutil-objects): local-includes += $(cflags-libuutil-include)

# disable the main bsd include search order, we want it before osv but after solaris
$(libuutil-objects): post-includes-bsd =

$(libuutil-objects): kernel-defines =

$(libuutil-objects): CFLAGS += -Wno-unknown-pragmas

$(out)/libuutil.so: $(libuutil-objects)
	$(makedir)
	$(q-build-so)

#include $(src)/bsd/cddl/contrib/opensolaris/lib/libzfs/common/build.mk:

libzfs-file-list = changelist config dataset diff import iter mount pool status util
libzfs-objects = $(foreach file, $(libzfs-file-list), $(out)/bsd/cddl/contrib/opensolaris/lib/libzfs/common/libzfs_$(file).o)

libzpool-file-list = util kernel
libzpool-objects = $(foreach file, $(libzpool-file-list), $(out)/bsd/cddl/contrib/opensolaris/lib/libzpool/common/$(file).o)

libsolaris-objects = $(foreach file, $(solaris) $(xdr), $(out)/$(file))
libsolaris-objects += $(out)/bsd/porting/kobj.o $(out)/fs/zfs/zfs_initialize.o

$(libsolaris-objects): kernel-defines = -D_KERNEL $(source-dialects) -fvisibility=hidden -ffunction-sections -fdata-sections

$(out)/fs/zfs/zfs_initialize.o: CFLAGS+= \
	-DBUILDING_ZFS \
	-Ibsd/sys/cddl/contrib/opensolaris/uts/common/fs/zfs \
	-Ibsd/sys/cddl/contrib/opensolaris/common/zfs \
	-Ibsd/sys/cddl/compat/opensolaris \
	-Ibsd/sys/cddl/contrib/opensolaris/common \
	-Ibsd/sys/cddl/contrib/opensolaris/uts/common \
	-Ibsd/sys \
	-Wno-array-bounds \
	-fno-strict-aliasing \
	-Wno-unknown-pragmas \
	-Wno-unused-variable \
	-Wno-switch \
	-Wno-maybe-uninitialized

#build libsolaris.so with -z,now so that all symbols get resolved eagerly (BIND_NOW)
#also make sure libsolaris.so has osv-mlock note (see zfs_initialize.c) so that
# the file segments get loaded eagerly as well when mmapped
comma:=,
$(out)/libsolaris.so: $(libsolaris-objects)
	$(makedir)
	$(call quiet, $(CC) $(CFLAGS) -Wl$(comma)-z$(comma)now -Wl$(comma)--gc-sections -o $@ $(libsolaris-objects) -L$(out), LINK libsolaris.so)

libzfs-objects += $(libzpool-objects)
libzfs-objects += $(out)/bsd/cddl/compat/opensolaris/misc/mkdirp.o
libzfs-objects += $(out)/bsd/cddl/compat/opensolaris/misc/zmount.o
libzfs-objects += $(out)/bsd/cddl/contrib/opensolaris/lib/libzfs/common/zfs_prop.o
libzfs-objects += $(out)/bsd/cddl/contrib/opensolaris/lib/libzfs/common/zprop_common.o

define libzfs-includes
  bsd/cddl/compat/opensolaris/lib/libumem
  bsd/cddl/contrib/opensolaris/head
  bsd/cddl/contrib/opensolaris/lib/libzpool/common
  bsd/cddl/contrib/opensolaris/lib/libuutil/common
  bsd/cddl/compat/opensolaris/include
  bsd/cddl/contrib/opensolaris/lib/libzfs/common
  bsd/cddl/contrib/opensolaris/lib/libnvpair
  bsd/lib/libgeom
  bsd/sys/cddl/compat/opensolaris
  bsd/sys/cddl/contrib/opensolaris/uts/common
  bsd/sys/cddl/contrib/opensolaris/uts/common/sys
  bsd/sys/cddl/contrib/opensolaris/uts/common/fs/zfs
  bsd/sys/cddl/contrib/opensolaris/common/zfs
  bsd/sys/cddl/contrib/opensolaris/uts/common/zmod
  bsd/include
  bsd
  bsd/sys
endef

cflags-libzfs-include = $(foreach path, $(strip $(libzfs-includes)), -isystem $(path))

$(libzfs-objects): local-includes += $(cflags-libzfs-include)

# disable the main bsd include search order, we want it before osv but after solaris
$(libzfs-objects): post-includes-bsd =

$(libzfs-objects): kernel-defines =

$(libzfs-objects): CFLAGS += -D_GNU_SOURCE

$(libzfs-objects): CFLAGS += -Wno-switch -D__va_list=__builtin_va_list '-DTEXT_DOMAIN=""' \
			-Wno-maybe-uninitialized -Wno-unused-variable -Wno-unknown-pragmas -Wno-unused-function \
			-D_OPENSOLARIS_SYS_UIO_H_

$(out)/bsd/cddl/contrib/opensolaris/lib/libzpool/common/kernel.o: CFLAGS += -fvisibility=hidden
$(out)/bsd/cddl/contrib/opensolaris/lib/libzfs/common/zfs_prop.o: CFLAGS += -fvisibility=hidden

# Note: zfs_prop.c and zprop_common.c are also used by the kernel, thus the manual targets.
$(out)/bsd/cddl/contrib/opensolaris/lib/libzfs/common/zfs_prop.o: bsd/sys/cddl/contrib/opensolaris/common/zfs/zfs_prop.c | generated-headers
	$(makedir)
	$(call quiet, $(CC) $(CFLAGS) -c -o $@ $<, CC $<)

$(out)/bsd/cddl/contrib/opensolaris/lib/libzfs/common/zprop_common.o: bsd/sys/cddl/contrib/opensolaris/common/zfs/zprop_common.c | generated-headers
	$(makedir)
	$(call quiet, $(CC) $(CFLAGS) -c -o $@ $<, CC $<)

$(out)/libzfs.so: $(libzfs-objects) $(out)/libuutil.so $(out)/libsolaris.so
	$(makedir)
	$(call quiet, $(CC) $(CFLAGS) -o $@ $(libzfs-objects) -L$(out) -luutil, LINK libzfs.so)

#include $(src)/bsd/cddl/contrib/opensolaris/cmd/zpool/build.mk:
zpool-cmd-file-list = zpool_iter  zpool_main  zpool_util  zpool_vdev

zpool-cmd-objects = $(foreach x, $(zpool-cmd-file-list), $(out)/bsd/cddl/contrib/opensolaris/cmd/zpool/$x.o)
zpool-cmd-objects += $(out)/bsd/porting/mnttab.o

cflags-zpool-cmd-includes = $(cflags-libzfs-include) -Ibsd/cddl/contrib/opensolaris/cmd/stat/common

$(zpool-cmd-objects): kernel-defines =

$(zpool-cmd-objects): CFLAGS += -D_GNU_SOURCE

$(zpool-cmd-objects): local-includes += $(cflags-zpool-cmd-includes)

$(zpool-cmd-objects): CFLAGS += -Wno-switch -D__va_list=__builtin_va_list '-DTEXT_DOMAIN=""' \
			-Wno-maybe-uninitialized -Wno-unused-variable -Wno-unknown-pragmas -Wno-unused-function


$(out)/zpool.so: $(zpool-cmd-objects) $(out)/libzfs.so
	$(makedir)
	$(call quiet, $(CC) $(CFLAGS) -o $@ $(zpool-cmd-objects) -L$(out) -lzfs, LINK zpool.so)

#include $(src)/bsd/cddl/contrib/opensolaris/cmd/zfs/build.mk:
zfs-cmd-file-list = zfs_iter zfs_main

zfs-cmd-objects = $(foreach x, $(zfs-cmd-file-list), $(out)/bsd/cddl/contrib/opensolaris/cmd/zfs/$x.o)
zfs-cmd-objects += $(out)/bsd/porting/mnttab.o

cflags-zfs-cmd-includes = $(cflags-libzfs-include)

$(zfs-cmd-objects): kernel-defines =

$(zfs-cmd-objects): CFLAGS += -D_GNU_SOURCE

$(zfs-cmd-objects): local-includes += $(cflags-zfs-cmd-includes)

$(zfs-cmd-objects): CFLAGS += -Wno-switch -D__va_list=__builtin_va_list '-DTEXT_DOMAIN=""' \
			-Wno-maybe-uninitialized -Wno-unused-variable -Wno-unknown-pragmas -Wno-unused-function


$(out)/zfs.so: $(zfs-cmd-objects) $(out)/libzfs.so
	$(makedir)
	$(call quiet, $(CC) $(CFLAGS) -o $@ $(zfs-cmd-objects) -L$(out) -lzfs, LINK zfs.so)<|MERGE_RESOLUTION|>--- conflicted
+++ resolved
@@ -371,12 +371,8 @@
 # for machine/
 $(out)/bsd/%.o: INCLUDES += -isystem bsd/$(arch)
 
-<<<<<<< HEAD
-configuration-defines = conf-preempt conf-debug_memory conf-logger_debug conf-debug_elf conf-INET6
-=======
-configuration-defines = conf-preempt conf-debug_memory conf-logger_debug conf-debug_elf \
+configuration-defines = conf-preempt conf-debug_memory conf-logger_debug conf-debug_elf conf-INET6 \
 			conf-lazy_stack conf-lazy_stack_invariant
->>>>>>> c0681497
 
 configuration = $(foreach cf,$(configuration-defines), \
                       -D$(cf:conf-%=CONF_%)=$($(cf)))
@@ -1557,14 +1553,8 @@
 musl += network/getservbyname.o
 musl += network/getservbyport_r.o
 musl += network/getservbyport.o
-<<<<<<< HEAD
-libc += network/getifaddrs.o
-libc += network/netlink.o
-libc += network/if_nameindex.o
-=======
 musl += network/getifaddrs.o
 musl += network/if_nameindex.o
->>>>>>> c0681497
 musl += network/if_freenameindex.o
 musl += network/res_init.o
 musl += network/netlink.o
