# OSv makefile
#
# Copyright (C) 2015 Cloudius Systems, Ltd.
# This work is open source software, licensed under the terms of the
# BSD license as described in the LICENSE file in the top-level directory.

# Delete the builtin make rules, as if "make -r" was used.
.SUFFIXES:

# Ask make to not delete "intermediate" results, such as the .o in the chain
# .cc -> .o -> .so. Otherwise, during the first build, make considers the .o
# to be intermediate, and deletes it, but the newly-created ".d" files lists
# the ".o" as a target - so it needs to be created again on the second make.
# See commit fac05c95 for a longer explanation.
.SECONDARY:

# Deleting partially-build targets on error should be the default, but it
# isn't, for historical reasons, so we need to turn it on explicitly...
.DELETE_ON_ERROR:
###########################################################################
# Backward-compatibility hack to support the old "make ... image=..." image
# building syntax, and pass it into scripts/build. We should eventually drop
# this support and turn the deprecated messages into errors.
compat_args=$(if $(usrskel), usrskel=$(usrskel),)
compat_args+=$(if $(fs), fs=$(fs),)
ifdef image
#$(error Please use scripts/build to build images)
$(info "make image=..." deprecated. Please use "scripts/build image=...".)
default_target:
	./scripts/build image=$(image) $(compat_args)
endif
ifdef modules
#$(error Please use scripts/build to build images)
$(info "make modules=..." deprecated. Please use "scripts/build modules=...".)
default_target:
	./scripts/build modules=$(modules) $(compat_args)
endif
.PHONY: default_target

###########################################################################

include conf/base.mk

# The build mode defaults to "release" (optimized build), the other option
# is "debug" (unoptimized build). In the latter the optimizer interferes
# less with the debugging, but the release build is fully debuggable too.
mode=release
ifeq (,$(wildcard conf/$(mode).mk))
    $(error unsupported mode $(mode))
endif
include conf/$(mode).mk


# By default, detect HOST_CXX's architecture - x64 or aarch64.
# But also allow the user to specify a cross-compiled target architecture
# by setting either "ARCH" or "arch" in the make command line, or the "ARCH"
# environment variable.
HOST_CXX := g++

detect_arch = $(word 1, $(shell { echo "x64        __x86_64__";  \
                                  echo "aarch64    __aarch64__"; \
                       } | $1 -E -xc - | grep ' 1$$'))

host_arch := $(call detect_arch, $(HOST_CXX))

# As an alternative to setting ARCH or arch, let's allow the user to
# directly set the CROSS_PREFIX environment variable, and learn its arch:
ifdef CROSS_PREFIX
    ARCH := $(call detect_arch, $(CROSS_PREFIX)gcc)
endif

ifndef ARCH
    ARCH := $(host_arch)
endif
arch := $(ARCH)

# ARCH_STR is like ARCH, but uses the full name x86_64 instead of x64
ARCH_STR := $(arch:x64=x86_64)

ifeq (,$(wildcard conf/$(arch).mk))
    $(error unsupported architecture $(arch))
endif
include conf/$(arch).mk

CROSS_PREFIX ?= $(if $(filter-out $(arch),$(host_arch)),$(arch)-linux-gnu-)
CXX=$(CROSS_PREFIX)g++
CC=$(CROSS_PREFIX)gcc
LD=$(CROSS_PREFIX)ld.bfd
export STRIP=$(CROSS_PREFIX)strip
OBJCOPY=$(CROSS_PREFIX)objcopy

# Our makefile puts all compilation results in a single directory, $(out),
# instead of mixing them with the source code. This allows us to compile
# different variants of the code - for different mode (release or debug)
# or arch (x86 or aarch64) side by side. It also makes "make clean" very
# simple, as all compilation results are in $(out) and can be removed in
# one fell swoop.
out = build/$(mode).$(arch)
outlink = build/$(mode)
outlink2 = build/last

ifneq ($(MAKECMDGOALS),clean)
$(info Building into $(out))
endif

###########################################################################

# We need some external git modules to have been downloaded, because the
# default "make" depends on the following directories:
#   musl/ -  for some of the header files (symbolic links in include/api) and
#            some of the source files ($(musl) below).
#   external/x64/acpica - for the ACPICA library (see $(acpi) below).
# Additional submodules are need when certain make parameters are used.
ifeq (,$(wildcard musl/include))
    $(error Missing musl/ directory. Please run "git submodule update --init --recursive")
endif
ifeq (,$(wildcard external/x64/acpica/source))
    $(error Missing external/x64/acpica/ directory. Please run "git submodule update --init --recursive")
endif

# This makefile wraps all commands with the $(quiet) or $(very-quiet) macros
# so that instead of half-a-screen-long command lines we short summaries
# like "CC file.cc". These macros also keep the option of viewing the
# full command lines, if you wish, with "make V=1".
quiet = $(if $V, $1, @echo " $2"; $1)
very-quiet = $(if $V, $1, @$1)

all: $(out)/loader.img links $(out)/kernel.elf
ifeq ($(arch),x64)
all: $(out)/vmlinuz.bin
endif
.PHONY: all

links:
	$(call very-quiet, ln -nsf $(notdir $(out)) $(outlink))
	$(call very-quiet, ln -nsf $(notdir $(out)) $(outlink2))
.PHONY: links

check:
	./scripts/build check
.PHONY: check

# Remember that "make clean" needs the same parameters that set $(out) in
# the first place, so to clean the output of "make mode=debug" you need to
# do "make mode=debug clean".
clean:
	rm -rf $(out)
	rm -f $(outlink) $(outlink2)
.PHONY: clean

# Manually listing recompilation dependencies in the Makefile (such as which
# object needs to be recompiled when a header changed) is antediluvian.
# Even "makedepend" is old school! The best modern technique for automatic
# dependency generation, which we use here, works like this:
# We note that before the first compilation, we don't need to know these
# dependencies at all, as everything will be compiled anyway. But during
# this compilation, we pass to the compiler a special option (-MD) which
# causes it to also output a file with suffix ".d" listing the dependencies
# discovered during the compilation of that source file. From then on,
# on every compilation we "include" all the ".d" files generated in the
# previous compilation, and create new ".d" when a source file changed
# (and therefore got recompiled).
ifneq ($(MAKECMDGOALS),clean)
include $(shell test -d $(out) && find $(out) -name '*.d')
endif

# Before we can try to build anything in $(out), we need to make sure the
# directory exists. Unfortunately, this is not quite enough, as when we
# compile somedir/somefile.c to $(out)/somedir/somefile.o, we also need
# to make sure $(out)/somedir exists. This is why we have $(makedir) below.
# I wonder if there's a better way of doing this with dependencies, so make
# will only call mkdir for each directory once.
$(out)/%: | $(out)
$(out):
	mkdir -p $(out)

# "tags" is the default output file of ctags, "TAGS" is that of etags
tags TAGS:
	rm -f -- "$@"
	find . -name "*.cc" -o -name "*.hh" -o -name "*.h" -o -name "*.c" |\
		xargs $(if $(filter $@, tags),ctags,etags) -a
.PHONY: tags TAGS

cscope:
	find -name '*.[chS]' -o -name "*.cc" -o -name "*.hh" | cscope -bq -i-
	@echo cscope index created
.PHONY: cscope

###########################################################################

local-includes =
INCLUDES = $(local-includes) -Iarch/$(arch) -I. -Iinclude  -Iarch/common
INCLUDES += -isystem include/glibc-compat
#
# Let us detect presence of standard C++ headers
CXX_INCLUDES = $(shell $(CXX) -E -xc++ - -v </dev/null 2>&1 | awk '/^End/ {exit} /^ .*c\+\+/ {print "-isystem" $$0}')
ifeq ($(CXX_INCLUDES),)
  ifeq ($(CROSS_PREFIX),aarch64-linux-gnu-)
    # We are on distribution where the aarch64-linux-gnu package does not come with C++ headers
    # So let use point it to the expected location
    aarch64_gccbase = build/downloaded_packages/aarch64/gcc/install
    ifeq (,$(wildcard $(aarch64_gccbase)))
     $(error Missing $(aarch64_gccbase) directory. Please run "./scripts/download_aarch64_packages.py")
    endif

    gcc-inc-base := $(dir $(shell find $(aarch64_gccbase)/ -name vector | grep -v -e debug/vector$$ -e profile/vector$$ -e experimental/vector$$))
    ifeq (,$(gcc-inc-base))
      $(error Could not find C++ headers under $(aarch64_gccbase) directory. Please run "./scripts/download_aarch64_packages.py")
    endif

    gcc-inc-base3 := $(dir $(shell dirname `find $(aarch64_gccbase)/ -name c++config.h | grep -v /32/`))
    ifeq (,$(gcc-inc-base3))
      $(error Could not find C++ headers under $(aarch64_gccbase) directory. Please run "./scripts/download_aarch64_packages.py")
    endif
    CXX_INCLUDES = -isystem $(gcc-inc-base) -isystem $(gcc-inc-base3)

    gcc-inc-base2 := $(dir $(shell find $(aarch64_gccbase)/ -name unwind.h))
    ifeq (,$(gcc-inc-base2))
      $(error Could not find standard gcc headers like "unwind.h" under $(aarch64_gccbase) directory. Please run "./scripts/download_aarch64_packages.py")
    endif
    STANDARD_GCC_INCLUDES = -isystem $(gcc-inc-base2)

    gcc-sysroot = --sysroot $(aarch64_gccbase)
    standard-includes-flag = -nostdinc
  else
    $(error Could not find standard C++ headers. Please run "sudo ./scripts/setup.py")
  endif
else
  # If gcc can find C++ headers it also means it can find standard libc headers, so no need to add them specifically
  STANDARD_GCC_INCLUDES =
  standard-includes-flag =
endif

ifeq ($(arch),x64)
INCLUDES += -isystem external/$(arch)/acpica/source/include
endif

ifeq ($(arch),aarch64)
libfdt_base = external/$(arch)/libfdt
INCLUDES += -isystem $(libfdt_base)
endif

INCLUDES += $(boost-includes)
# Starting in Gcc 6, the standard C++ header files (which we do not change)
# must precede in the include path the C header files (which we replace).
# This is explained in https://gcc.gnu.org/bugzilla/show_bug.cgi?id=70722.
# So we are forced to list here (before include/api) the system's default
# C++ include directories, though they are already in the default search path.
INCLUDES += $(CXX_INCLUDES)
INCLUDES += $(pre-include-api)
INCLUDES += -isystem include/api
INCLUDES += -isystem include/api/$(arch)
# must be after include/api, since it includes some libc-style headers:
INCLUDES += $(STANDARD_GCC_INCLUDES)
INCLUDES += -isystem $(out)/gen/include
INCLUDES += $(post-includes-bsd)

post-includes-bsd += -isystem bsd/sys
# For acessing machine/ in cpp xen drivers
post-includes-bsd += -isystem bsd/
post-includes-bsd += -isystem bsd/$(arch)

$(out)/musl/%.o: pre-include-api = -isystem include/api/internal_musl_headers -isystem musl/src/include

ifneq ($(werror),0)
	CFLAGS_WERROR = -Werror
endif
# $(call compiler-flag, -ffoo, option, file)
#     returns option if file builds with -ffoo, empty otherwise
compiler-flag = $(shell $(CXX) $(CFLAGS_WERROR) $1 -o /dev/null -c $3  > /dev/null 2>&1 && echo $2)

compiler-specific := $(call compiler-flag, -std=gnu++11, -DHAVE_ATTR_COLD_LABEL, compiler/attr/cold-label.cc)

source-dialects = -D_GNU_SOURCE

$(out)/bsd/%.o: source-dialects =

# libc has its own source dialect control
$(out)/libc/%.o: source-dialects =
$(out)/musl/%.o: source-dialects =

# do not hide symbols in musl/libc because it has it's own hiding mechanism
$(out)/libc/%.o: cc-hide-flags =
$(out)/libc/%.o: cxx-hide-flags =
$(out)/musl/%.o: cc-hide-flags =

kernel-defines = -D_KERNEL $(source-dialects) $(cc-hide-flags) $(gc-flags)

# This play the same role as "_KERNEL", but _KERNEL unfortunately is too
# overloaded. A lot of files will expect it to be set no matter what, specially
# in headers. "userspace" inclusion of such headers is valid, and lacking
# _KERNEL will make them fail to compile. That is specially true for the BSD
# imported stuff like ZFS commands.
#
# To add something to the kernel build, you can write for your object:
#
#   mydir/*.o COMMON += <MY_STUFF>
#
# To add something that will *not* be part of the main kernel, you can do:
#
#   mydir/*.o EXTRA_FLAGS = <MY_STUFF>
EXTRA_FLAGS = -D__OSV_CORE__ -DOSV_KERNEL_BASE=$(kernel_base) -DOSV_KERNEL_VM_BASE=$(kernel_vm_base) \
	-DOSV_KERNEL_VM_SHIFT=$(kernel_vm_shift) -DOSV_LZKERNEL_BASE=$(lzkernel_base)
EXTRA_LIBS =
COMMON = $(autodepend) -g -Wall -Wno-pointer-arith $(CFLAGS_WERROR) -Wformat=0 -Wno-format-security \
	-D __BSD_VISIBLE=1 -U _FORTIFY_SOURCE -fno-stack-protector $(INCLUDES) \
	$(kernel-defines) \
	-fno-omit-frame-pointer $(compiler-specific) \
	-include compiler/include/intrinsics.hh \
	$(arch-cflags) $(conf-opt) $(acpi-defines) $(tracing-flags) $(gcc-sysroot) \
	$(configuration) -D__OSV__ -D__XEN_INTERFACE_VERSION__="0x00030207" -DARCH_STRING=$(ARCH_STR) $(EXTRA_FLAGS)
COMMON += $(standard-includes-flag)

tracing-flags-0 =
tracing-flags-1 = -finstrument-functions -finstrument-functions-exclude-file-list=c++,trace.cc,trace.hh,align.hh,mmintrin.h
tracing-flags = $(tracing-flags-$(conf-tracing))

cc-hide-flags-0 =
cc-hide-flags-1 = -fvisibility=hidden
cc-hide-flags = $(cc-hide-flags-$(conf_hide_symbols))

cxx-hide-flags-0 =
cxx-hide-flags-1 = -fvisibility-inlines-hidden
cxx-hide-flags = $(cxx-hide-flags-$(conf_hide_symbols))

gc-flags-0 =
gc-flags-1 = -ffunction-sections -fdata-sections
gc-flags = $(gc-flags-$(conf_hide_symbols))

gcc-opt-Og := $(call compiler-flag, -Og, -Og, compiler/empty.cc)

CXXFLAGS = -std=gnu++11 $(COMMON) $(cxx-hide-flags)
CFLAGS = -std=gnu99 $(COMMON)

# should be limited to files under libc/ eventually
CFLAGS += -I libc/stdio -I libc/internal -I libc/arch/$(arch) \
	-Wno-missing-braces -Wno-parentheses -Wno-unused-but-set-variable

ASFLAGS = -g $(autodepend) -D__ASSEMBLY__

$(out)/fs/vfs/main.o: CXXFLAGS += -Wno-sign-compare -Wno-write-strings

$(out)/bsd/%.o: INCLUDES += -isystem bsd/sys
$(out)/bsd/%.o: INCLUDES += -isystem bsd/
# for machine/
$(out)/bsd/%.o: INCLUDES += -isystem bsd/$(arch)

<<<<<<< HEAD
configuration-defines = conf-preempt conf-debug_memory conf-logger_debug conf-INET6
=======
configuration-defines = conf-preempt conf-debug_memory conf-logger_debug conf-debug_elf
>>>>>>> 2f1bed26

configuration = $(foreach cf,$(configuration-defines), \
                      -D$(cf:conf-%=CONF_%)=$($(cf)))



makedir = $(call very-quiet, mkdir -p $(dir $@))
build-so = $(CC) $(CFLAGS) -o $@ $^ $(EXTRA_LIBS)
q-build-so = $(call quiet, $(build-so), LINK $@)


$(out)/%.o: %.cc | generated-headers
	$(makedir)
	$(call quiet, $(CXX) $(CXXFLAGS) -c -o $@ $<, CXX $*.cc)

$(out)/%.o: %.c | generated-headers
	$(makedir)
	$(call quiet, $(CC) $(CFLAGS) -c -o $@ $<, CC $*.c)

$(out)/%.o: %.S
	$(makedir)
	$(call quiet, $(CXX) $(CXXFLAGS) $(ASFLAGS) -c -o $@ $<, AS $*.S)

$(out)/%.o: %.s
	$(makedir)
	$(call quiet, $(CXX) $(CXXFLAGS) $(ASFLAGS) -c -o $@ $<, AS $*.s)

%.so: EXTRA_FLAGS = -fPIC -shared -z relro -z lazy
%.so: %.o
	$(makedir)
	$(q-build-so)

autodepend = -MD -MT $@ -MP

tools := tools/mkfs/mkfs.so tools/cpiod/cpiod.so

$(out)/tools/%.o: COMMON += -fPIC

tools += tools/uush/uush.so
tools += tools/uush/ls.so
tools += tools/uush/mkdir.so

tools += tools/mount/mount-fs.so
tools += tools/mount/umount.so

ifeq ($(arch),aarch64)
# note that the bootfs.manifest entry for the uush image
# has no effect on the loader image, only on the usr image.
# The only thing that does have an effect is the
# bootfs.manifest.skel.
#
# Therefore, you need to manually add tests/tst-hello.so
# to the bootfs.manifest.skel atm to get it to work.
#
tools += tests/tst-hello.so
cmdline = --nomount tests/tst-hello.so
endif

$(out)/loader-stripped.elf: $(out)/loader.elf
	$(call quiet, $(STRIP) $(out)/loader.elf -o $(out)/loader-stripped.elf, STRIP loader.elf -> loader-stripped.elf )

ifeq ($(arch),x64)

# kernel_base is where the kernel will be loaded after uncompression.
# lzkernel_base is where the compressed kernel is loaded from disk.
kernel_base := 0x200000
lzkernel_base := 0x100000
kernel_vm_base := 0x40200000

# the default of 64 bytes can be overridden by passing the app_local_exec_tls_size
# environment variable to the make or scripts/build
app_local_exec_tls_size := 0x40

$(out)/arch/x64/boot16.o: $(out)/lzloader.elf
$(out)/boot.bin: arch/x64/boot16.ld $(out)/arch/x64/boot16.o
	$(call quiet, $(LD) -o $@ -T $^, LD $@)

image-size = $(shell stat --printf %s $(out)/lzloader.elf)

$(out)/loader.img: $(out)/boot.bin $(out)/lzloader.elf
	$(call quiet, dd if=$(out)/boot.bin of=$@ > /dev/null 2>&1, DD loader.img boot.bin)
	$(call quiet, dd if=$(out)/lzloader.elf of=$@ conv=notrunc seek=128 > /dev/null 2>&1, \
		DD loader.img lzloader.elf)
	$(call quiet, scripts/imgedit.py setsize "-f raw $@" $(image-size), IMGEDIT $@)
	$(call quiet, scripts/imgedit.py setargs "-f raw $@" $(cmdline), IMGEDIT $@)

kernel_size = $(shell stat --printf %s $(out)/loader-stripped.elf)

$(out)/arch/x64/vmlinuz-boot32.o: $(out)/loader-stripped.elf
$(out)/arch/x64/vmlinuz-boot32.o: ASFLAGS += -I$(out) -DOSV_KERNEL_SIZE=$(kernel_size)

$(out)/vmlinuz-boot.bin: $(out)/arch/x64/vmlinuz-boot32.o arch/x64/vmlinuz-boot.ld
	$(call quiet, $(LD) -static -o $@ \
		$(filter-out %.bin, $(^:%.ld=-T %.ld)), LD $@)

$(out)/vmlinuz.bin: $(out)/vmlinuz-boot.bin $(out)/loader-stripped.elf
	$(call quiet, dd if=$(out)/vmlinuz-boot.bin of=$@ > /dev/null 2>&1, DD vmlinuz.bin vmlinuz-boot.bin)
	$(call quiet, dd if=$(out)/loader-stripped.elf of=$@ conv=notrunc seek=4 > /dev/null 2>&1, \
		DD vmlinuz.bin loader-stripped.elf)

$(out)/fastlz/fastlz.o:
	$(makedir)
	$(call quiet, $(CXX) $(CXXFLAGS) -O2 -m32 -fno-instrument-functions -o $@ -c fastlz/fastlz.cc, CXX fastlz/fastlz.cc)

$(out)/fastlz/lz: fastlz/fastlz.cc fastlz/lz.cc | generated-headers
	$(makedir)
	$(call quiet, $(CXX) $(CXXFLAGS) -O2 -o $@ $(filter %.cc, $^), CXX $@)

$(out)/loader-stripped.elf.lz.o: $(out)/loader-stripped.elf $(out)/fastlz/lz
	$(call quiet, $(out)/fastlz/lz $(out)/loader-stripped.elf, LZ loader-stripped.elf)
	$(call quiet, cd $(out); objcopy -B i386 -I binary -O elf32-i386 loader-stripped.elf.lz loader-stripped.elf.lz.o, OBJCOPY loader-stripped.elf.lz -> loader-stripped.elf.lz.o)

$(out)/fastlz/lzloader.o: fastlz/lzloader.cc | generated-headers
	$(makedir)
	$(call quiet, $(CXX) $(CXXFLAGS) -O0 -m32 -fno-instrument-functions -o $@ -c fastlz/lzloader.cc, CXX $<)

$(out)/lzloader.elf: $(out)/loader-stripped.elf.lz.o $(out)/fastlz/lzloader.o arch/x64/lzloader.ld \
	$(out)/fastlz/fastlz.o
	$(call very-quiet, scripts/check-image-size.sh $(out)/loader-stripped.elf)
	$(call quiet, $(LD) -o $@ --defsym=OSV_LZKERNEL_BASE=$(lzkernel_base) \
		-Bdynamic --export-dynamic --eh-frame-hdr --enable-new-dtags -z max-page-size=4096 \
		-T arch/x64/lzloader.ld \
		$(filter %.o, $^), LINK lzloader.elf)
	$(call quiet, truncate -s %32768 $@, ALIGN lzloader.elf)

acpi-defines = -DACPI_MACHINE_WIDTH=64 -DACPI_USE_LOCAL_CACHE

acpi-source := $(shell find external/$(arch)/acpica/source/components -type f -name '*.c')
acpi = $(patsubst %.c, %.o, $(acpi-source))

$(acpi:%=$(out)/%): CFLAGS += -fno-strict-aliasing -Wno-stringop-truncation

endif # x64

ifeq ($(arch),aarch64)

kernel_base := 0x40080000
kernel_vm_base := $(kernel_base)
app_local_exec_tls_size := 0x40

include $(libfdt_base)/Makefile.libfdt
libfdt-source := $(patsubst %.c, $(libfdt_base)/%.c, $(LIBFDT_SRCS))
libfdt = $(patsubst %.c, %.o, $(libfdt-source))

$(out)/preboot.elf: arch/$(arch)/preboot.ld $(out)/arch/$(arch)/preboot.o
	$(call quiet, $(LD) -o $@ -T $^, LD $@)

$(out)/preboot.bin: $(out)/preboot.elf
	$(call quiet, $(OBJCOPY) -O binary $^ $@, OBJCOPY $@)

edata = $(shell readelf --syms $(out)/loader.elf | grep "\.edata" | awk '{print "0x" $$2}')
image_size = $$(( $(edata) - $(kernel_base) ))

$(out)/loader.img: $(out)/preboot.bin $(out)/loader-stripped.elf
	$(call quiet, dd if=$(out)/preboot.bin of=$@ > /dev/null 2>&1, DD $@ preboot.bin)
	$(call quiet, dd if=$(out)/loader-stripped.elf of=$@ conv=notrunc obs=4096 seek=16 > /dev/null 2>&1, DD $@ loader-stripped.elf)
	$(call quiet, scripts/imgedit.py setsize_aarch64 "-f raw $@" $(image_size), IMGEDIT $@)
	$(call quiet, scripts/imgedit.py setargs "-f raw $@" $(cmdline), IMGEDIT $@)

endif # aarch64

kernel_vm_shift := $(shell printf "0x%X" $(shell expr $$(( $(kernel_vm_base) - $(kernel_base) )) ))

$(out)/bsd/sys/crypto/rijndael/rijndael-api-fst.o: COMMON+=-fno-strict-aliasing
$(out)/bsd/sys/crypto/sha2/sha2.o: COMMON+=-fno-strict-aliasing
$(out)/bsd/sys/net/route.o: COMMON+=-fno-strict-aliasing
$(out)/bsd/sys/net/rtsock.o: COMMON+=-fno-strict-aliasing
$(out)/bsd/sys/net/in.o: COMMON+=-fno-strict-aliasing
$(out)/bsd/sys/net/if.o: COMMON+=-fno-strict-aliasing
$(out)/bsd/sys/netinet/in_rmx.o: COMMON+=-fno-strict-aliasing
$(out)/bsd/sys/netinet/ip_input.o: COMMON+=-fno-strict-aliasing
$(out)/bsd/sys/netinet/in.o: COMMON+=-fno-strict-aliasing

$(out)/bsd/sys/cddl/contrib/opensolaris/uts/common/fs/zfs/metaslab.o: COMMON+=-Wno-tautological-compare

# A lot of the BSD code used to be C code, which commonly bzero()ed or
# memcpy()ed objects. In C++, this should not be done (objects have
# constructors and assignments), and gcc 8 starts to warn about it.
# Instead of fixing all these occurances, let's ask gcc to ignore this
# warning. At least for now.
$(out)/bsd/%.o: CXXFLAGS += -Wno-class-memaccess

bsd  = bsd/init.o
bsd += bsd/net.o
bsd += bsd/$(arch)/machine/in_cksum.o
bsd += bsd/sys/crypto/rijndael/rijndael-alg-fst.o
bsd += bsd/sys/crypto/rijndael/rijndael-api.o
bsd += bsd/sys/crypto/rijndael/rijndael-api-fst.o
bsd += bsd/sys/crypto/sha2/sha2.o
bsd += bsd/sys/libkern/arc4random.o
bsd += bsd/sys/libkern/random.o
bsd += bsd/sys/libkern/inet_ntoa.o
bsd += bsd/sys/libkern/inet_aton.o
bsd += bsd/sys/kern/md5c.o
bsd += bsd/sys/kern/kern_mbuf.o
bsd += bsd/sys/kern/uipc_mbuf.o
bsd += bsd/sys/kern/uipc_mbuf2.o
bsd += bsd/sys/kern/uipc_domain.o
bsd += bsd/sys/kern/uipc_sockbuf.o
bsd += bsd/sys/kern/uipc_socket.o
bsd += bsd/sys/kern/uipc_syscalls.o
bsd += bsd/sys/kern/uipc_syscalls_wrap.o
bsd += bsd/sys/kern/subr_sbuf.o
bsd += bsd/sys/kern/subr_eventhandler.o
bsd += bsd/sys/kern/subr_hash.o
bsd += bsd/sys/kern/subr_taskqueue.o
bsd += bsd/sys/kern/sys_socket.o
bsd += bsd/sys/kern/subr_disk.o
bsd += bsd/porting/route.o
bsd += bsd/porting/networking.o
bsd += bsd/porting/netport.o
bsd += bsd/porting/netport1.o
bsd += bsd/porting/shrinker.o
bsd += bsd/porting/cpu.o
bsd += bsd/porting/uma_stub.o
bsd += bsd/porting/sync_stub.o
bsd += bsd/porting/callout.o
bsd += bsd/porting/synch.o
bsd += bsd/porting/kthread.o
bsd += bsd/porting/mmu.o
bsd += bsd/porting/pcpu.o
bsd += bsd/porting/bus_dma.o
bsd += bsd/sys/netinet/if_ether.o
bsd += bsd/sys/compat/linux/linux_socket.o
bsd += bsd/sys/compat/linux/linux_ioctl.o
bsd += bsd/sys/compat/linux/linux_netlink.o
bsd += bsd/sys/net/if_ethersubr.o
bsd += bsd/sys/net/if_llatbl.o
bsd += bsd/sys/net/radix.o
bsd += bsd/sys/net/route.o
bsd += bsd/sys/net/raw_cb.o
bsd += bsd/sys/net/raw_usrreq.o
bsd += bsd/sys/net/rtsock.o
bsd += bsd/sys/net/netisr.o
bsd += bsd/sys/net/netisr1.o
bsd += bsd/sys/net/if_dead.o
bsd += bsd/sys/net/if_clone.o
bsd += bsd/sys/net/if_loop.o
bsd += bsd/sys/net/if.o
bsd += bsd/sys/net/pfil.o
bsd += bsd/sys/net/routecache.o
bsd += bsd/sys/netinet/in.o
bsd += bsd/sys/netinet/in_pcb.o
bsd += bsd/sys/netinet/in_proto.o
bsd += bsd/sys/netinet/in_mcast.o
$(out)/bsd/sys/netinet/in_mcast.o: COMMON += -Wno-maybe-uninitialized
bsd += bsd/sys/netinet/in_rmx.o
bsd += bsd/sys/netinet/ip_id.o
bsd += bsd/sys/netinet/ip_icmp.o
bsd += bsd/sys/netinet/ip_input.o
bsd += bsd/sys/netinet/ip_output.o
bsd += bsd/sys/netinet/ip_options.o
bsd += bsd/sys/netinet/raw_ip.o
bsd += bsd/sys/netinet/igmp.o
bsd += bsd/sys/netinet/udp_usrreq.o
bsd += bsd/sys/netinet/tcp_debug.o
bsd += bsd/sys/netinet/tcp_hostcache.o
bsd += bsd/sys/netinet/tcp_input.o
bsd += bsd/sys/netinet/tcp_lro.o
bsd += bsd/sys/netinet/tcp_output.o
bsd += bsd/sys/netinet/tcp_reass.o
bsd += bsd/sys/netinet/tcp_sack.o
bsd += bsd/sys/netinet/tcp_subr.o
bsd += bsd/sys/netinet/tcp_syncache.o
bsd += bsd/sys/netinet/tcp_timer.o
bsd += bsd/sys/netinet/tcp_timewait.o
bsd += bsd/sys/netinet/tcp_usrreq.o
bsd += bsd/sys/netinet/cc/cc.o
bsd += bsd/sys/netinet/cc/cc_cubic.o
bsd += bsd/sys/netinet/cc/cc_htcp.o
bsd += bsd/sys/netinet/cc/cc_newreno.o
bsd += bsd/sys/netinet/arpcache.o
<<<<<<< HEAD
ifeq ($(conf-INET6), 1)
bsd += bsd/sys/netinet6/dest6.o
bsd += bsd/sys/netinet6/frag6.o
bsd += bsd/sys/netinet6/icmp6.o
$(out)/bsd/sys/netinet6/icmp6.o: COMMON+=-Wno-address-of-packed-member
bsd += bsd/sys/netinet6/in6.o
$(out)/bsd/sys/netinet6/in6.o: COMMON+=-fno-strict-aliasing
bsd += bsd/sys/netinet6/in6_cksum.o
bsd += bsd/sys/netinet6/in6_ifattach.o
bsd += bsd/sys/netinet6/in6_mcast.o
bsd += bsd/sys/netinet6/in6_pcb.o
bsd += bsd/sys/netinet6/in6_proto.o
bsd += bsd/sys/netinet6/in6_rmx.o
$(out)/bsd/sys/netinet6/in6_rmx.o: COMMON+=-fno-strict-aliasing
bsd += bsd/sys/netinet6/in6_src.o
bsd += bsd/sys/netinet6/ip6_forward.o
bsd += bsd/sys/netinet6/ip6_id.o
bsd += bsd/sys/netinet6/ip6_input.o
bsd += bsd/sys/netinet6/ip6_output.o
bsd += bsd/sys/netinet6/mld6.o
$(out)/bsd/sys/netinet6/mld6.o: COMMON+=-Wno-address-of-packed-member
bsd += bsd/sys/netinet6/nd6.o
$(out)/bsd/sys/netinet6/nd6.o: COMMON+=-fno-strict-aliasing
bsd += bsd/sys/netinet6/nd6_nbr.o
bsd += bsd/sys/netinet6/nd6_rtr.o
$(out)/bsd/sys/netinet6/nd6_rtr.o: COMMON+=-fno-strict-aliasing
bsd += bsd/sys/netinet6/raw_ip6.o
$(out)/bsd/sys/netinet6/raw_ip6.o: COMMON+=-Wno-address-of-packed-member
bsd += bsd/sys/netinet6/route6.o
bsd += bsd/sys/netinet6/scope6.o
bsd += bsd/sys/netinet6/udp6_usrreq.o
endif
bsd += bsd/sys/xdr/xdr.o
bsd += bsd/sys/xdr/xdr_array.o
bsd += bsd/sys/xdr/xdr_mem.o
=======
>>>>>>> 2f1bed26
bsd += bsd/sys/xen/evtchn.o

ifeq ($(arch),x64)
$(out)/bsd/%.o: COMMON += -DXEN -DXENHVM
bsd += bsd/sys/xen/gnttab.o
bsd += bsd/sys/xen/xenstore/xenstore.o
bsd += bsd/sys/xen/xenbus/xenbus.o
bsd += bsd/sys/xen/xenbus/xenbusb.o
bsd += bsd/sys/xen/xenbus/xenbusb_front.o
bsd += bsd/sys/dev/xen/netfront/netfront.o
bsd += bsd/sys/dev/xen/blkfront/blkfront.o
bsd += bsd/sys/dev/hyperv/vmbus/hyperv.o
endif

bsd += bsd/sys/dev/random/hash.o
bsd += bsd/sys/dev/random/randomdev_soft.o
bsd += bsd/sys/dev/random/yarrow.o
bsd += bsd/sys/dev/random/random_harvestq.o
bsd += bsd/sys/dev/random/harvest.o
bsd += bsd/sys/dev/random/live_entropy_sources.o

$(out)/bsd/sys/%.o: COMMON += -Wno-sign-compare -Wno-narrowing -Wno-write-strings -Wno-parentheses -Wno-unused-but-set-variable

xdr :=
xdr += bsd/sys/xdr/xdr.o
xdr += bsd/sys/xdr/xdr_array.o
xdr += bsd/sys/xdr/xdr_mem.o

solaris :=
solaris += bsd/sys/cddl/compat/opensolaris/kern/opensolaris.o
solaris += bsd/sys/cddl/compat/opensolaris/kern/opensolaris_atomic.o
solaris += bsd/sys/cddl/compat/opensolaris/kern/opensolaris_cmn_err.o
solaris += bsd/sys/cddl/compat/opensolaris/kern/opensolaris_kmem.o
solaris += bsd/sys/cddl/compat/opensolaris/kern/opensolaris_kobj.o
solaris += bsd/sys/cddl/compat/opensolaris/kern/opensolaris_kstat.o
solaris += bsd/sys/cddl/compat/opensolaris/kern/opensolaris_policy.o
solaris += bsd/sys/cddl/compat/opensolaris/kern/opensolaris_sunddi.o
solaris += bsd/sys/cddl/compat/opensolaris/kern/opensolaris_string.o
solaris += bsd/sys/cddl/compat/opensolaris/kern/opensolaris_sysevent.o
solaris += bsd/sys/cddl/compat/opensolaris/kern/opensolaris_taskq.o
solaris += bsd/sys/cddl/compat/opensolaris/kern/opensolaris_uio.o
solaris += bsd/sys/cddl/contrib/opensolaris/common/acl/acl_common.o
solaris += bsd/sys/cddl/contrib/opensolaris/common/avl/avl.o
solaris += bsd/sys/cddl/contrib/opensolaris/common/nvpair/fnvpair.o
solaris += bsd/sys/cddl/contrib/opensolaris/common/nvpair/nvpair.o
solaris += bsd/sys/cddl/contrib/opensolaris/common/nvpair/nvpair_alloc_fixed.o
solaris += bsd/sys/cddl/contrib/opensolaris/common/unicode/u8_textprep.o
solaris += bsd/sys/cddl/contrib/opensolaris/uts/common/os/callb.o
solaris += bsd/sys/cddl/contrib/opensolaris/uts/common/os/fm.o
solaris += bsd/sys/cddl/contrib/opensolaris/uts/common/os/list.o
solaris += bsd/sys/cddl/contrib/opensolaris/uts/common/os/nvpair_alloc_system.o
solaris += bsd/sys/cddl/contrib/opensolaris/uts/common/zmod/adler32.o
solaris += bsd/sys/cddl/contrib/opensolaris/uts/common/zmod/deflate.o
solaris += bsd/sys/cddl/contrib/opensolaris/uts/common/zmod/inffast.o
solaris += bsd/sys/cddl/contrib/opensolaris/uts/common/zmod/inflate.o
solaris += bsd/sys/cddl/contrib/opensolaris/uts/common/zmod/inftrees.o
solaris += bsd/sys/cddl/contrib/opensolaris/uts/common/zmod/opensolaris_crc32.o
solaris += bsd/sys/cddl/contrib/opensolaris/uts/common/zmod/trees.o
solaris += bsd/sys/cddl/contrib/opensolaris/uts/common/zmod/zmod.o
solaris += bsd/sys/cddl/contrib/opensolaris/uts/common/zmod/zmod_subr.o
solaris += bsd/sys/cddl/contrib/opensolaris/uts/common/zmod/zutil.o

zfs += bsd/sys/cddl/contrib/opensolaris/common/zfs/zfeature_common.o
zfs += bsd/sys/cddl/contrib/opensolaris/common/zfs/zfs_comutil.o
zfs += bsd/sys/cddl/contrib/opensolaris/common/zfs/zfs_deleg.o
zfs += bsd/sys/cddl/contrib/opensolaris/common/zfs/zfs_fletcher.o
zfs += bsd/sys/cddl/contrib/opensolaris/common/zfs/zfs_ioctl_compat.o
zfs += bsd/sys/cddl/contrib/opensolaris/common/zfs/zfs_namecheck.o
zfs += bsd/sys/cddl/contrib/opensolaris/common/zfs/zfs_prop.o
zfs += bsd/sys/cddl/contrib/opensolaris/common/zfs/zpool_prop.o
zfs += bsd/sys/cddl/contrib/opensolaris/common/zfs/zprop_common.o
zfs += bsd/sys/cddl/contrib/opensolaris/uts/common/fs/zfs/arc.o
zfs += bsd/sys/cddl/contrib/opensolaris/uts/common/fs/zfs/bplist.o
zfs += bsd/sys/cddl/contrib/opensolaris/uts/common/fs/zfs/bpobj.o
zfs += bsd/sys/cddl/contrib/opensolaris/uts/common/fs/zfs/bptree.o
zfs += bsd/sys/cddl/contrib/opensolaris/uts/common/fs/zfs/dbuf.o
zfs += bsd/sys/cddl/contrib/opensolaris/uts/common/fs/zfs/ddt.o
zfs += bsd/sys/cddl/contrib/opensolaris/uts/common/fs/zfs/ddt_zap.o
zfs += bsd/sys/cddl/contrib/opensolaris/uts/common/fs/zfs/dmu.o
#zfs += bsd/sys/cddl/contrib/opensolaris/uts/common/fs/zfs/dmu_diff.o
zfs += bsd/sys/cddl/contrib/opensolaris/uts/common/fs/zfs/dmu_object.o
zfs += bsd/sys/cddl/contrib/opensolaris/uts/common/fs/zfs/dmu_objset.o
#zfs += bsd/sys/cddl/contrib/opensolaris/uts/common/fs/zfs/dmu_send.o
zfs += bsd/sys/cddl/contrib/opensolaris/uts/common/fs/zfs/dmu_traverse.o
zfs += bsd/sys/cddl/contrib/opensolaris/uts/common/fs/zfs/dmu_tx.o
zfs += bsd/sys/cddl/contrib/opensolaris/uts/common/fs/zfs/dmu_zfetch.o
zfs += bsd/sys/cddl/contrib/opensolaris/uts/common/fs/zfs/dnode.o
zfs += bsd/sys/cddl/contrib/opensolaris/uts/common/fs/zfs/dnode_sync.o
zfs += bsd/sys/cddl/contrib/opensolaris/uts/common/fs/zfs/dsl_dataset.o
zfs += bsd/sys/cddl/contrib/opensolaris/uts/common/fs/zfs/dsl_deadlist.o
zfs += bsd/sys/cddl/contrib/opensolaris/uts/common/fs/zfs/dsl_deleg.o
zfs += bsd/sys/cddl/contrib/opensolaris/uts/common/fs/zfs/dsl_dir.o
zfs += bsd/sys/cddl/contrib/opensolaris/uts/common/fs/zfs/dsl_pool.o
zfs += bsd/sys/cddl/contrib/opensolaris/uts/common/fs/zfs/dsl_prop.o
zfs += bsd/sys/cddl/contrib/opensolaris/uts/common/fs/zfs/dsl_scan.o
zfs += bsd/sys/cddl/contrib/opensolaris/uts/common/fs/zfs/dsl_synctask.o
zfs += bsd/sys/cddl/contrib/opensolaris/uts/common/fs/zfs/gzip.o
zfs += bsd/sys/cddl/contrib/opensolaris/uts/common/fs/zfs/lzjb.o
zfs += bsd/sys/cddl/contrib/opensolaris/uts/common/fs/zfs/metaslab.o
zfs += bsd/sys/cddl/contrib/opensolaris/uts/common/fs/zfs/refcount.o
zfs += bsd/sys/cddl/contrib/opensolaris/uts/common/fs/zfs/rrwlock.o
zfs += bsd/sys/cddl/contrib/opensolaris/uts/common/fs/zfs/sa.o
zfs += bsd/sys/cddl/contrib/opensolaris/uts/common/fs/zfs/sha256.o
zfs += bsd/sys/cddl/contrib/opensolaris/uts/common/fs/zfs/spa.o
zfs += bsd/sys/cddl/contrib/opensolaris/uts/common/fs/zfs/space_map.o
zfs += bsd/sys/cddl/contrib/opensolaris/uts/common/fs/zfs/spa_config.o
zfs += bsd/sys/cddl/contrib/opensolaris/uts/common/fs/zfs/spa_errlog.o
zfs += bsd/sys/cddl/contrib/opensolaris/uts/common/fs/zfs/spa_history.o
zfs += bsd/sys/cddl/contrib/opensolaris/uts/common/fs/zfs/spa_misc.o
zfs += bsd/sys/cddl/contrib/opensolaris/uts/common/fs/zfs/txg.o
zfs += bsd/sys/cddl/contrib/opensolaris/uts/common/fs/zfs/uberblock.o
zfs += bsd/sys/cddl/contrib/opensolaris/uts/common/fs/zfs/unique.o
zfs += bsd/sys/cddl/contrib/opensolaris/uts/common/fs/zfs/vdev.o
zfs += bsd/sys/cddl/contrib/opensolaris/uts/common/fs/zfs/vdev_cache.o
zfs += bsd/sys/cddl/contrib/opensolaris/uts/common/fs/zfs/vdev_disk.o
zfs += bsd/sys/cddl/contrib/opensolaris/uts/common/fs/zfs/vdev_file.o
#zfs += bsd/sys/cddl/contrib/opensolaris/uts/common/fs/zfs/vdev_geom.o
zfs += bsd/sys/cddl/contrib/opensolaris/uts/common/fs/zfs/vdev_label.o
zfs += bsd/sys/cddl/contrib/opensolaris/uts/common/fs/zfs/vdev_mirror.o
zfs += bsd/sys/cddl/contrib/opensolaris/uts/common/fs/zfs/vdev_missing.o
zfs += bsd/sys/cddl/contrib/opensolaris/uts/common/fs/zfs/vdev_queue.o
zfs += bsd/sys/cddl/contrib/opensolaris/uts/common/fs/zfs/vdev_raidz.o
zfs += bsd/sys/cddl/contrib/opensolaris/uts/common/fs/zfs/vdev_root.o
zfs += bsd/sys/cddl/contrib/opensolaris/uts/common/fs/zfs/zap.o
zfs += bsd/sys/cddl/contrib/opensolaris/uts/common/fs/zfs/zap_leaf.o
zfs += bsd/sys/cddl/contrib/opensolaris/uts/common/fs/zfs/zap_micro.o
zfs += bsd/sys/cddl/contrib/opensolaris/uts/common/fs/zfs/zfeature.o
zfs += bsd/sys/cddl/contrib/opensolaris/uts/common/fs/zfs/zfs_acl.o
zfs += bsd/sys/cddl/contrib/opensolaris/uts/common/fs/zfs/zfs_byteswap.o
#zfs += bsd/sys/cddl/contrib/opensolaris/uts/common/fs/zfs/zfs_ctldir.o
zfs += bsd/sys/cddl/contrib/opensolaris/uts/common/fs/zfs/zfs_debug.o
zfs += bsd/sys/cddl/contrib/opensolaris/uts/common/fs/zfs/zfs_dir.o
zfs += bsd/sys/cddl/contrib/opensolaris/uts/common/fs/zfs/zfs_fm.o
zfs += bsd/sys/cddl/contrib/opensolaris/uts/common/fs/zfs/zfs_fuid.o
zfs += bsd/sys/cddl/contrib/opensolaris/uts/common/fs/zfs/zfs_ioctl.o
zfs += bsd/sys/cddl/contrib/opensolaris/uts/common/fs/zfs/zfs_init.o
zfs += bsd/sys/cddl/contrib/opensolaris/uts/common/fs/zfs/zfs_log.o
#zfs += bsd/sys/cddl/contrib/opensolaris/uts/common/fs/zfs/zfs_onexit.o
zfs += bsd/sys/cddl/contrib/opensolaris/uts/common/fs/zfs/zfs_replay.o
zfs += bsd/sys/cddl/contrib/opensolaris/uts/common/fs/zfs/zfs_rlock.o
zfs += bsd/sys/cddl/contrib/opensolaris/uts/common/fs/zfs/zfs_sa.o
zfs += bsd/sys/cddl/contrib/opensolaris/uts/common/fs/zfs/zfs_vfsops.o
zfs += bsd/sys/cddl/contrib/opensolaris/uts/common/fs/zfs/zfs_vnops.o
zfs += bsd/sys/cddl/contrib/opensolaris/uts/common/fs/zfs/zfs_znode.o
zfs += bsd/sys/cddl/contrib/opensolaris/uts/common/fs/zfs/zil.o
zfs += bsd/sys/cddl/contrib/opensolaris/uts/common/fs/zfs/zio.o
zfs += bsd/sys/cddl/contrib/opensolaris/uts/common/fs/zfs/zio_checksum.o
zfs += bsd/sys/cddl/contrib/opensolaris/uts/common/fs/zfs/zio_compress.o
zfs += bsd/sys/cddl/contrib/opensolaris/uts/common/fs/zfs/zio_inject.o
zfs += bsd/sys/cddl/contrib/opensolaris/uts/common/fs/zfs/zle.o
zfs += bsd/sys/cddl/contrib/opensolaris/uts/common/fs/zfs/zrlock.o
zfs += bsd/sys/cddl/contrib/opensolaris/uts/common/fs/zfs/zvol.o
zfs += bsd/sys/cddl/contrib/opensolaris/uts/common/fs/zfs/lz4.o

solaris += $(zfs)

$(zfs:%=$(out)/%): CFLAGS+= \
	-DBUILDING_ZFS \
	-Wno-array-bounds \
	-Ibsd/sys/cddl/contrib/opensolaris/uts/common/fs/zfs \
	-Ibsd/sys/cddl/contrib/opensolaris/common/zfs

$(solaris:%=$(out)/%): CFLAGS+= \
	-fno-strict-aliasing \
	-Wno-unknown-pragmas \
	-Wno-unused-variable \
	-Wno-switch \
	-Wno-maybe-uninitialized \
	-Ibsd/sys/cddl/compat/opensolaris \
	-Ibsd/sys/cddl/contrib/opensolaris/common \
	-Ibsd/sys/cddl/contrib/opensolaris/uts/common \
	-Ibsd/sys

$(solaris:%=$(out)/%): ASFLAGS+= \
	-Ibsd/sys/cddl/contrib/opensolaris/uts/common


libtsm :=
libtsm += drivers/libtsm/tsm_render.o
libtsm += drivers/libtsm/tsm_screen.o
libtsm += drivers/libtsm/tsm_vte.o
libtsm += drivers/libtsm/tsm_vte_charsets.o

drivers := $(bsd)
drivers += core/mmu.o
drivers += arch/$(arch)/early-console.o
drivers += drivers/console.o
drivers += drivers/console-multiplexer.o
drivers += drivers/console-driver.o
drivers += drivers/line-discipline.o
drivers += drivers/clock.o
drivers += drivers/clock-common.o
drivers += drivers/clockevent.o
drivers += drivers/isa-serial-base.o
drivers += core/elf.o
$(out)/core/elf.o: CXXFLAGS += -DHIDE_SYMBOLS=$(conf_hide_symbols)
drivers += drivers/random.o
drivers += drivers/zfs.o
drivers += drivers/null.o
drivers += drivers/device.o
drivers += drivers/pci-generic.o
drivers += drivers/pci-device.o
drivers += drivers/pci-function.o
drivers += drivers/pci-bridge.o
drivers += drivers/driver.o

ifeq ($(arch),x64)
drivers += $(libtsm)
drivers += drivers/vga.o drivers/kbd.o drivers/isa-serial.o
drivers += arch/$(arch)/pvclock-abi.o
drivers += drivers/virtio.o
drivers += drivers/virtio-pci-device.o
drivers += drivers/virtio-vring.o
drivers += drivers/virtio-mmio.o
drivers += drivers/virtio-net.o
drivers += drivers/vmxnet3.o
drivers += drivers/vmxnet3-queues.o
drivers += drivers/virtio-blk.o
drivers += drivers/virtio-scsi.o
drivers += drivers/virtio-rng.o
drivers += drivers/virtio-fs.o
drivers += drivers/kvmclock.o drivers/xenclock.o drivers/hypervclock.o
drivers += drivers/acpi.o
drivers += drivers/hpet.o
drivers += drivers/rtc.o
drivers += drivers/xenfront.o drivers/xenfront-xenbus.o drivers/xenfront-blk.o
drivers += drivers/pvpanic.o
drivers += drivers/ahci.o
drivers += drivers/ide.o
drivers += drivers/scsi-common.o
drivers += drivers/vmw-pvscsi.o
drivers += drivers/xenplatform-pci.o
endif # x64

ifeq ($(arch),aarch64)
drivers += drivers/mmio-isa-serial.o
drivers += drivers/pl011.o
drivers += drivers/pl031.o
drivers += drivers/cadence-uart.o
drivers += drivers/xenconsole.o
drivers += drivers/virtio.o
drivers += drivers/virtio-pci-device.o
drivers += drivers/virtio-mmio.o
drivers += drivers/virtio-vring.o
drivers += drivers/virtio-rng.o
drivers += drivers/virtio-blk.o
drivers += drivers/virtio-net.o
drivers += drivers/virtio-fs.o
endif # aarch64

objects += arch/$(arch)/arch-trace.o
objects += arch/$(arch)/arch-setup.o
objects += arch/$(arch)/signal.o
objects += arch/$(arch)/arch-cpu.o
objects += arch/$(arch)/backtrace.o
objects += arch/$(arch)/smp.o
objects += arch/$(arch)/elf-dl.o
objects += arch/$(arch)/entry.o
objects += arch/$(arch)/mmu.o
objects += arch/$(arch)/exceptions.o
objects += arch/$(arch)/dump.o
objects += arch/$(arch)/arch-elf.o
objects += arch/$(arch)/cpuid.o
objects += arch/$(arch)/firmware.o
objects += arch/$(arch)/hypervisor.o
objects += arch/$(arch)/interrupt.o
objects += arch/$(arch)/pci.o
objects += arch/$(arch)/msi.o
objects += arch/$(arch)/power.o
objects += arch/$(arch)/feexcept.o
objects += arch/$(arch)/xen.o

$(out)/arch/x64/string-ssse3.o: CXXFLAGS += -mssse3

ifeq ($(arch),aarch64)
objects += arch/$(arch)/psci.o
objects += arch/$(arch)/arm-clock.o
objects += arch/$(arch)/gic.o
objects += arch/$(arch)/arch-dtb.o
objects += arch/$(arch)/hypercall.o
objects += arch/$(arch)/memset.o
objects += arch/$(arch)/memcpy.o
objects += arch/$(arch)/memmove.o
objects += arch/$(arch)/tlsdesc.o
objects += arch/$(arch)/sched.o
objects += $(libfdt)
endif

ifeq ($(arch),x64)
objects += arch/x64/dmi.o
objects += arch/x64/string.o
objects += arch/x64/string-ssse3.o
objects += arch/x64/arch-trace.o
objects += arch/x64/ioapic.o
objects += arch/x64/apic.o
objects += arch/x64/apic-clock.o
objects += arch/x64/entry-xen.o
objects += arch/x64/vmlinux.o
objects += arch/x64/vmlinux-boot64.o
objects += $(acpi)
endif # x64

objects += core/xen_intr.o
objects += core/math.o
objects += core/spinlock.o
objects += core/lfmutex.o
objects += core/rwlock.o
objects += core/semaphore.o
objects += core/condvar.o
objects += core/debug.o
objects += core/rcu.o
objects += core/pagecache.o
objects += core/mempool.o
objects += core/alloctracker.o
objects += core/printf.o
objects += core/sampler.o

objects += linux.o
objects += core/commands.o
objects += core/sched.o
objects += core/mmio.o
objects += core/kprintf.o
objects += core/trace.o
objects += core/trace-count.o
objects += core/callstack.o
objects += core/poll.o
objects += core/select.o
objects += core/epoll.o
objects += core/newpoll.o
objects += core/power.o
objects += core/percpu.o
objects += core/per-cpu-counter.o
objects += core/percpu-worker.o
objects += core/dhcp.o
objects += core/run.o
objects += core/shutdown.o
objects += core/version.o
objects += core/waitqueue.o
objects += core/chart.o
objects += core/net_channel.o
objects += core/demangle.o
objects += core/async.o
objects += core/net_trace.o
objects += core/app.o
objects += core/libaio.o
objects += core/osv_execve.o
objects += core/osv_c_wrappers.o
objects += core/options.o

#include $(src)/libc/build.mk:
libc =
libc_to_hide =
musl =
environ_libc =
environ_musl =

ifeq ($(arch),x64)
musl_arch = x86_64
else
musl_arch = aarch64
endif

libc += internal/_chk_fail.o
libc_to_hide += internal/_chk_fail.o
libc += internal/floatscan.o
libc += internal/intscan.o
libc += internal/libc.o
libc += internal/shgetc.o

musl += ctype/__ctype_get_mb_cur_max.o
musl += ctype/__ctype_tolower_loc.o
musl += ctype/__ctype_toupper_loc.o
musl += ctype/isalnum.o
musl += ctype/isalpha.o
musl += ctype/isascii.o
musl += ctype/isblank.o
musl += ctype/iscntrl.o
musl += ctype/isdigit.o
musl += ctype/isgraph.o
musl += ctype/islower.o
musl += ctype/isprint.o
musl += ctype/ispunct.o
musl += ctype/isspace.o
musl += ctype/isupper.o
musl += ctype/iswalnum.o
musl += ctype/iswalpha.o
musl += ctype/iswblank.o
musl += ctype/iswcntrl.o
musl += ctype/iswctype.o
musl += ctype/iswdigit.o
musl += ctype/iswgraph.o
musl += ctype/iswlower.o
musl += ctype/iswprint.o
musl += ctype/iswpunct.o
musl += ctype/iswspace.o
musl += ctype/iswupper.o
musl += ctype/iswxdigit.o
musl += ctype/isxdigit.o
musl += ctype/toascii.o
musl += ctype/tolower.o
musl += ctype/toupper.o
musl += ctype/towctrans.o
musl += ctype/wcswidth.o
musl += ctype/wctrans.o
musl += ctype/wcwidth.o

musl += dirent/alphasort.o
musl += dirent/scandir.o

libc += env/__environ.o
musl += env/clearenv.o
musl += env/getenv.o
libc += env/secure_getenv.o
musl += env/putenv.o
musl += env/setenv.o
musl += env/unsetenv.o

environ_libc += env/__environ.c
environ_musl += env/clearenv.c
environ_musl += env/getenv.c
environ_libc += env/secure_getenv.c
environ_musl += env/putenv.c
environ_musl += env/setenv.c
environ_musl += env/unsetenv.c
environ_musl += string/strchrnul.c

musl += ctype/__ctype_b_loc.o

musl += errno/strerror.o
libc += errno/strerror.o

musl += locale/catclose.o
musl += locale/__mo_lookup.o
$(out)/musl/src/locale/__mo_lookup.o: CFLAGS += $(cc-hide-flags-$(conf_hide_symbols))
musl += locale/pleval.o
musl += locale/catgets.o
libc += locale/catopen.o
libc += locale/duplocale.o
libc += locale/freelocale.o
musl += locale/iconv.o
musl += locale/iconv_close.o
libc += locale/intl.o
libc += locale/langinfo.o
musl += locale/localeconv.o
libc += locale/setlocale.o
musl += locale/strcoll.o
musl += locale/strfmon.o
libc += locale/strtod_l.o
libc += locale/strtof_l.o
libc += locale/strtold_l.o
musl += locale/strxfrm.o
libc += locale/uselocale.o
musl += locale/wcscoll.o
musl += locale/wcsxfrm.o

musl += math/__cos.o
musl += math/__cosdf.o
musl += math/__cosl.o
musl += math/__expo2.o
musl += math/__expo2f.o
musl += math/__fpclassify.o
musl += math/__fpclassifyf.o
musl += math/__fpclassifyl.o
musl += math/__invtrigl.o
musl += math/__polevll.o
musl += math/__rem_pio2.o
musl += math/__rem_pio2_large.o
musl += math/__rem_pio2f.o
musl += math/__rem_pio2l.o
musl += math/__signbit.o
musl += math/__signbitf.o
musl += math/__signbitl.o
musl += math/__sin.o
musl += math/__sindf.o
musl += math/__sinl.o
musl += math/__tan.o
musl += math/__tandf.o
musl += math/__tanl.o
musl += math/__math_oflow.o
musl += math/__math_oflowf.o
musl += math/__math_xflow.o
musl += math/__math_xflowf.o
musl += math/__math_uflow.o
musl += math/__math_uflowf.o
musl += math/__math_divzero.o
musl += math/__math_divzerof.o
musl += math/__math_invalid.o
musl += math/__math_invalidf.o
musl += math/acos.o
musl += math/acosf.o
musl += math/acosh.o
musl += math/acoshf.o
musl += math/acoshl.o
musl += math/acosl.o
musl += math/asin.o
musl += math/asinf.o
musl += math/asinh.o
musl += math/asinhf.o
musl += math/asinhl.o
musl += math/asinl.o
musl += math/atan.o
musl += math/atan2.o
musl += math/atan2f.o
musl += math/atan2l.o
musl += math/atanf.o
musl += math/atanh.o
musl += math/atanhf.o
musl += math/atanhl.o
musl += math/atanl.o
musl += math/cbrt.o
musl += math/cbrtf.o
musl += math/cbrtl.o
musl += math/ceil.o
musl += math/ceilf.o
musl += math/ceill.o
musl += math/copysign.o
musl += math/copysignf.o
musl += math/copysignl.o
musl += math/cos.o
musl += math/cosf.o
musl += math/cosh.o
musl += math/coshf.o
musl += math/coshl.o
musl += math/cosl.o
musl += math/erf.o
musl += math/erff.o
musl += math/erfl.o
musl += math/exp.o
musl += math/exp_data.o
musl += math/exp10.o
musl += math/exp10f.o
musl += math/exp10l.o
musl += math/exp2.o
musl += math/exp2f.o
musl += math/exp2f_data.o
musl += math/exp2l.o
$(out)/musl/src/math/exp2l.o: CFLAGS += -Wno-unused-variable
musl += math/expf.o
musl += math/expl.o
musl += math/expm1.o
musl += math/expm1f.o
musl += math/expm1l.o
musl += math/fabs.o
musl += math/fabsf.o
musl += math/fabsl.o
musl += math/fdim.o
musl += math/fdimf.o
musl += math/fdiml.o
musl += math/floor.o
musl += math/floorf.o
musl += math/floorl.o
#musl += math/fma.o
#musl += math/fmaf.o
#musl += math/fmal.o
musl += math/fmax.o
musl += math/fmaxf.o
musl += math/fmaxl.o
musl += math/fmin.o
musl += math/fminf.o
musl += math/fminl.o
musl += math/fmod.o
musl += math/fmodf.o
musl += math/fmodl.o
musl += math/finite.o
musl += math/finitef.o
libc += math/finitel.o
musl += math/frexp.o
musl += math/frexpf.o
musl += math/frexpl.o
musl += math/hypot.o
musl += math/hypotf.o
musl += math/hypotl.o
musl += math/ilogb.o
$(out)/musl/src/math/ilogb.o: CFLAGS += -Wno-unknown-pragmas
musl += math/ilogbf.o
$(out)/musl/src/math/ilogbf.o: CFLAGS += -Wno-unknown-pragmas
musl += math/ilogbl.o
$(out)/musl/src/math/ilogbl.o: CFLAGS += -Wno-unknown-pragmas
musl += math/j0.o
musl += math/j0f.o
musl += math/j1.o
musl += math/j1f.o
musl += math/jn.o
musl += math/jnf.o
musl += math/ldexp.o
musl += math/ldexpf.o
musl += math/ldexpl.o
musl += math/lgamma.o
musl += math/lgamma_r.o
$(out)/musl/src/math/lgamma_r.o: CFLAGS += -Wno-maybe-uninitialized
musl += math/lgammaf.o
musl += math/lgammaf_r.o
$(out)/musl/src/math/lgammaf_r.o: CFLAGS += -Wno-maybe-uninitialized
musl += math/lgammal.o
$(out)/musl/src/math/lgammal.o: CFLAGS += -Wno-maybe-uninitialized
#musl += math/llrint.o
#musl += math/llrintf.o
#musl += math/llrintl.o
musl += math/llround.o
musl += math/llroundf.o
musl += math/llroundl.o
musl += math/log.o
musl += math/log_data.o
musl += math/log10.o
musl += math/log10f.o
musl += math/log10l.o
musl += math/log1p.o
musl += math/log1pf.o
musl += math/log1pl.o
musl += math/log2.o
musl += math/log2_data.o
musl += math/log2f.o
musl += math/log2f_data.o
musl += math/log2l.o
musl += math/logb.o
musl += math/logbf.o
musl += math/logbl.o
musl += math/logf.o
musl += math/logf_data.o
musl += math/logl.o
musl += math/lrint.o
#musl += math/lrintf.o
#musl += math/lrintl.o
musl += math/lround.o
musl += math/lroundf.o
musl += math/lroundl.o
musl += math/modf.o
musl += math/modff.o
musl += math/modfl.o
musl += math/nan.o
musl += math/nanf.o
musl += math/nanl.o
musl += math/nearbyint.o
$(out)/musl/src/math/nearbyint.o: CFLAGS += -Wno-unknown-pragmas
musl += math/nearbyintf.o
$(out)/musl/src/math/nearbyintf.o: CFLAGS += -Wno-unknown-pragmas
musl += math/nearbyintl.o
$(out)/musl/src/math/nearbyintl.o: CFLAGS += -Wno-unknown-pragmas
musl += math/nextafter.o
musl += math/nextafterf.o
musl += math/nextafterl.o
musl += math/nexttoward.o
musl += math/nexttowardf.o
musl += math/nexttowardl.o
musl += math/pow.o
musl += math/pow_data.o
musl += math/powf.o
musl += math/powf_data.o
musl += math/powl.o
musl += math/remainder.o
musl += math/remainderf.o
musl += math/remainderl.o
musl += math/remquo.o
musl += math/remquof.o
musl += math/remquol.o
musl += math/rint.o
musl += math/rintf.o
musl += math/rintl.o
musl += math/round.o
musl += math/roundf.o
musl += math/roundl.o
musl += math/scalb.o
musl += math/scalbf.o
musl += math/scalbln.o
musl += math/scalblnf.o
musl += math/scalblnl.o
musl += math/scalbn.o
musl += math/scalbnf.o
musl += math/scalbnl.o
musl += math/signgam.o
musl += math/significand.o
musl += math/significandf.o
musl += math/sin.o
musl += math/sincos.o
musl += math/sincosf.o
msul += math/sincosl.o
musl += math/sinf.o
musl += math/sinh.o
musl += math/sinhf.o
musl += math/sinhl.o
musl += math/sinl.o
musl += math/sqrt.o
musl += math/sqrtf.o
musl += math/sqrtl.o
musl += math/tan.o
musl += math/tanf.o
musl += math/tanh.o
musl += math/tanhf.o
musl += math/tanhl.o
musl += math/tanl.o
musl += math/tgamma.o
musl += math/tgammaf.o
musl += math/tgammal.o
musl += math/trunc.o
musl += math/truncf.o
musl += math/truncl.o

# Issue #867: Gcc 4.8.4 has a bug where it optimizes the trivial round-
# related functions incorrectly - it appears to convert calls to any
# function called round() to calls to a function called lround() -
# and similarly for roundf() and roundl().
# None of the specific "-fno-*" options disable this buggy optimization,
# unfortunately. The simplest workaround is to just disable optimization
# for the affected files.
$(out)/musl/src/math/lround.o: conf-opt := $(conf-opt) -O0
$(out)/musl/src/math/lroundf.o: conf-opt := $(conf-opt) -O0
$(out)/musl/src/math/lroundl.o: conf-opt := $(conf-opt) -O0
$(out)/musl/src/math/llround.o: conf-opt := $(conf-opt) -O0
$(out)/musl/src/math/llroundf.o: conf-opt := $(conf-opt) -O0
$(out)/musl/src/math/llroundl.o: conf-opt := $(conf-opt) -O0

musl += misc/a64l.o
musl += misc/basename.o
musl += misc/dirname.o
libc += misc/error.o
musl += misc/ffs.o
musl += misc/ffsl.o
musl += misc/ffsll.o
musl += misc/get_current_dir_name.o
libc += misc/gethostid.o
libc += misc/getopt.o
libc_to_hide += misc/getopt.o
libc += misc/getopt_long.o
libc_to_hide += misc/getopt_long.o
musl += misc/getsubopt.o
libc += misc/realpath.o
libc += misc/backtrace.o
libc += misc/uname.o
libc += misc/lockf.o
libc += misc/mntent.o
libc_to_hide += misc/mntent.o
musl += misc/nftw.o
libc += misc/__longjmp_chk.o

musl += signal/killpg.o
musl += signal/siginterrupt.o
musl += signal/sigrtmin.o
musl += signal/sigrtmax.o

musl += multibyte/btowc.o
musl += multibyte/internal.o
musl += multibyte/mblen.o
musl += multibyte/mbrlen.o
musl += multibyte/mbrtowc.o
musl += multibyte/mbsinit.o
musl += multibyte/mbsnrtowcs.o
musl += multibyte/mbsrtowcs.o
musl += multibyte/mbstowcs.o
musl += multibyte/mbtowc.o
musl += multibyte/wcrtomb.o
musl += multibyte/wcsnrtombs.o
musl += multibyte/wcsrtombs.o
musl += multibyte/wcstombs.o
musl += multibyte/wctob.o
musl += multibyte/wctomb.o

$(out)/libc/multibyte/mbsrtowcs.o: CFLAGS += -Imusl/src/multibyte

musl += network/htonl.o
musl += network/htons.o
musl += network/ntohl.o
musl += network/ntohs.o
libc += network/gethostbyname_r.o
musl += network/gethostbyname2_r.o
musl += network/gethostbyaddr_r.o
musl += network/gethostbyaddr.o
musl += network/resolvconf.o
musl += network/res_msend.o
$(out)/musl/src/network/res_msend.o: CFLAGS += -Wno-maybe-uninitialized --include libc/syscall_to_function.h --include libc/internal/pthread_stubs.h $(cc-hide-flags-$(conf_hide_symbols))
$(out)/libc/multibyte/mbsrtowcs.o: CFLAGS += -Imusl/src/multibyte
musl += network/lookup_ipliteral.o
libc += network/getaddrinfo.o
libc += network/freeaddrinfo.o
musl += network/dn_expand.o
musl += network/res_mkquery.o
musl += network/dns_parse.o
musl += network/in6addr_any.o
musl += network/in6addr_loopback.o
musl += network/lookup_name.o
musl += network/lookup_serv.o
libc += network/getnameinfo.o
libc += network/__dns.o
libc_to_hide += network/__dns.o
libc += network/__ipparse.o
libc_to_hide += network/__ipparse.o
musl += network/inet_addr.o
musl += network/inet_aton.o
musl += network/inet_pton.o
musl += network/inet_ntop.o
musl += network/proto.o
libc += network/if_indextoname.o
libc += network/if_nametoindex.o
musl += network/gai_strerror.o
musl += network/h_errno.o
musl += network/getservbyname_r.o
musl += network/getservbyname.o
musl += network/getservbyport_r.o
musl += network/getservbyport.o
libc += network/getifaddrs.o
libc += network/netlink.o
libc += network/if_nameindex.o
musl += network/if_freenameindex.o
musl += network/res_init.o

musl += prng/rand.o
musl += prng/rand_r.o
libc += prng/random.o
musl += prng/__rand48_step.o
musl += prng/__seed48.o
musl += prng/drand48.o
musl += prng/lcong48.o
musl += prng/lrand48.o
musl += prng/mrand48.o
musl += prng/seed48.o
$(out)/musl/src/prng/seed48.o: CFLAGS += -Wno-array-parameter
musl += prng/srand48.o
libc += random.o

libc += process/execve.o
musl += process/execle.o
musl += process/execv.o
musl += process/execl.o
libc += process/waitpid.o
musl += process/wait.o

musl += setjmp/$(musl_arch)/setjmp.o
musl += setjmp/$(musl_arch)/longjmp.o
libc += arch/$(arch)/setjmp/sigsetjmp.o
libc += signal/block.o
libc += signal/siglongjmp.o
ifeq ($(arch),x64)
libc += arch/$(arch)/ucontext/getcontext.o
libc += arch/$(arch)/ucontext/setcontext.o
libc += arch/$(arch)/ucontext/start_context.o
libc_to_hide += arch/$(arch)/ucontext/start_context.o
libc += arch/$(arch)/ucontext/ucontext.o
libc += string/memmove.o
endif

musl += search/tfind.o
musl += search/tsearch.o

musl += stdio/__fclose_ca.o
libc += stdio/__fdopen.o
$(out)/libc/stdio/__fdopen.o: CFLAGS += --include libc/syscall_to_function.h
musl += stdio/__fmodeflags.o
libc += stdio/__fopen_rb_ca.o
libc += stdio/__fprintf_chk.o
libc += stdio/__lockfile.o
musl += stdio/__overflow.o
musl += stdio/__stdio_close.o
$(out)/musl/src/stdio/__stdio_close.o: CFLAGS += --include libc/syscall_to_function.h
musl += stdio/__stdio_exit.o
libc += stdio/__stdio_read.o
musl += stdio/__stdio_seek.o
$(out)/musl/src/stdio/__stdio_seek.o: CFLAGS += --include libc/syscall_to_function.h
musl += stdio/__stdio_write.o
$(out)/musl/src/stdio/__stdio_write.o: CFLAGS += --include libc/syscall_to_function.h
libc += stdio/__stdout_write.o
musl += stdio/__string_read.o
musl += stdio/__toread.o
musl += stdio/__towrite.o
musl += stdio/__uflow.o
libc += stdio/__vfprintf_chk.o
libc += stdio/ofl.o
musl += stdio/ofl_add.o
musl += stdio/asprintf.o
musl += stdio/clearerr.o
musl += stdio/dprintf.o
musl += stdio/ext.o
musl += stdio/ext2.o
musl += stdio/fclose.o
musl += stdio/feof.o
musl += stdio/ferror.o
musl += stdio/fflush.o
libc += stdio/fgetc.o
musl += stdio/fgetln.o
musl += stdio/fgetpos.o
musl += stdio/fgets.o
musl += stdio/fgetwc.o
musl += stdio/fgetws.o
musl += stdio/fileno.o
libc += stdio/flockfile.o
libc += stdio/fmemopen.o
musl += stdio/fopen.o
$(out)/musl/src/stdio/fopen.o: CFLAGS += --include libc/syscall_to_function.h
musl += stdio/fprintf.o
libc += stdio/fputc.o
musl += stdio/fputs.o
musl += stdio/fputwc.o
musl += stdio/fputws.o
musl += stdio/fread.o
libc += stdio/__fread_chk.o
musl += stdio/freopen.o
$(out)/musl/src/stdio/freopen.o: CFLAGS += --include libc/syscall_to_function.h
musl += stdio/fscanf.o
musl += stdio/fseek.o
musl += stdio/fsetpos.o
musl += stdio/ftell.o
libc += stdio/ftrylockfile.o
libc += stdio/funlockfile.o
musl += stdio/fwide.o
musl += stdio/fwprintf.o
musl += stdio/fwrite.o
musl += stdio/fwscanf.o
libc += stdio/getc.o
musl += stdio/getc_unlocked.o
libc += stdio/getchar.o
musl += stdio/getchar_unlocked.o
musl += stdio/getdelim.o
musl += stdio/getline.o
musl += stdio/gets.o
musl += stdio/getw.o
musl += stdio/getwc.o
musl += stdio/getwchar.o
libc += stdio/open_memstream.o
libc += stdio/open_wmemstream.o
musl += stdio/perror.o
musl += stdio/printf.o
libc += stdio/putc.o
musl += stdio/putc_unlocked.o
libc += stdio/putchar.o
musl += stdio/putchar_unlocked.o
musl += stdio/puts.o
musl += stdio/putw.o
musl += stdio/putwc.o
musl += stdio/putwchar.o
libc += stdio/remove.o
musl += stdio/rewind.o
musl += stdio/scanf.o
musl += stdio/setbuf.o
musl += stdio/setbuffer.o
musl += stdio/setlinebuf.o
libc += stdio/setvbuf.o
musl += stdio/snprintf.o
musl += stdio/sprintf.o
libc += stdio/sscanf.o
libc += stdio/stderr.o
libc += stdio/stdin.o
libc += stdio/stdout.o
musl += stdio/swprintf.o
musl += stdio/swscanf.o
musl += stdio/tempnam.o
$(out)/musl/src/stdio/tempnam.o: CFLAGS += --include libc/syscall_to_function.h
musl += stdio/tmpfile.o
$(out)/musl/src/stdio/tmpfile.o: CFLAGS += --include libc/syscall_to_function.h
musl += stdio/tmpnam.o
$(out)/musl/src/stdio/tmpnam.o: CFLAGS += --include libc/syscall_to_function.h
musl += stdio/ungetc.o
musl += stdio/ungetwc.o
musl += stdio/vasprintf.o
libc += stdio/vdprintf.o
libc += stdio/vfprintf.o
$(out)/libc/stdio/vfprintf.o: COMMON += -Wno-maybe-uninitialized
musl += stdio/vfscanf.o
$(out)/musl/src/stdio/vfscanf.o: COMMON += -Wno-maybe-uninitialized
musl += stdio/vfwprintf.o
musl += stdio/vfwscanf.o
$(out)/musl/src/stdio/vfwscanf.o: COMMON += -Wno-maybe-uninitialized
musl += stdio/vprintf.o
musl += stdio/vscanf.o
libc += stdio/vsnprintf.o
musl += stdio/vsprintf.o
libc += stdio/vsscanf.o
libc += stdio/vswprintf.o
libc += stdio/vswscanf.o
musl += stdio/vwprintf.o
musl += stdio/vwscanf.o
musl += stdio/wprintf.o
musl += stdio/wscanf.o
libc += stdio/printf-hooks.o

musl += stdlib/abs.o
musl += stdlib/atof.o
musl += stdlib/atoi.o
musl += stdlib/atol.o
musl += stdlib/atoll.o
musl += stdlib/bsearch.o
musl += stdlib/div.o
musl += stdlib/ecvt.o
musl += stdlib/fcvt.o
musl += stdlib/gcvt.o
musl += stdlib/imaxabs.o
musl += stdlib/imaxdiv.o
musl += stdlib/labs.o
musl += stdlib/ldiv.o
musl += stdlib/llabs.o
musl += stdlib/lldiv.o
musl += stdlib/qsort.o
libc += stdlib/qsort_r.o
libc += stdlib/strtol.o
libc += stdlib/strtod.o
libc += stdlib/wcstol.o

libc += string/__memcpy_chk.o
libc += string/explicit_bzero.o
libc += string/__explicit_bzero_chk.o
musl += string/bcmp.o
musl += string/bcopy.o
musl += string/bzero.o
musl += string/index.o
musl += string/memccpy.o
musl += string/memchr.o
musl += string/memcmp.o
libc += string/memcpy.o
libc_to_hide += string/memcpy.o
musl += string/memmem.o
musl += string/mempcpy.o
musl += string/memrchr.o
libc += string/__memmove_chk.o
libc += string/memset.o
libc_to_hide += string/memset.o
libc += string/__memset_chk.o
libc += string/rawmemchr.o
musl += string/rindex.o
musl += string/stpcpy.o
libc += string/__stpcpy_chk.o
musl += string/stpncpy.o
musl += string/strcasecmp.o
musl += string/strcasestr.o
musl += string/strcat.o
libc += string/__strcat_chk.o
musl += string/strchr.o
musl += string/strchrnul.o
musl += string/strcmp.o
musl += string/strcpy.o
libc += string/__strcpy_chk.o
musl += string/strcspn.o
musl += string/strdup.o
libc += string/strerror_r.o
musl += string/strlcat.o
musl += string/strlcpy.o
musl += string/strlen.o
musl += string/strncasecmp.o
musl += string/strncat.o
libc += string/__strncat_chk.o
musl += string/strncmp.o
musl += string/strncpy.o
libc += string/__strncpy_chk.o
musl += string/strndup.o
musl += string/strnlen.o
musl += string/strpbrk.o
musl += string/strrchr.o
musl += string/strsep.o
libc += string/stresep.o
libc_to_hide += string/stresep.o
musl += string/strsignal.o
musl += string/strspn.o
musl += string/strstr.o
musl += string/strtok.o
musl += string/strtok_r.o
musl += string/strverscmp.o
musl += string/swab.o
musl += string/wcpcpy.o
musl += string/wcpncpy.o
musl += string/wcscasecmp.o
musl += string/wcscasecmp_l.o
musl += string/wcscat.o
musl += string/wcschr.o
musl += string/wcscmp.o
musl += string/wcscpy.o
libc += string/__wcscpy_chk.o
musl += string/wcscspn.o
musl += string/wcsdup.o
musl += string/wcslen.o
musl += string/wcsncasecmp.o
musl += string/wcsncasecmp_l.o
musl += string/wcsncat.o
musl += string/wcsncmp.o
musl += string/wcsncpy.o
musl += string/wcsnlen.o
musl += string/wcspbrk.o
musl += string/wcsrchr.o
musl += string/wcsspn.o
musl += string/wcsstr.o
musl += string/wcstok.o
musl += string/wcswcs.o
musl += string/wmemchr.o
musl += string/wmemcmp.o
musl += string/wmemcpy.o
musl += string/wmemmove.o
musl += string/wmemset.o

musl += temp/__randname.o
musl += temp/mkdtemp.o
musl += temp/mkstemp.o
musl += temp/mktemp.o
musl += temp/mkostemp.o
musl += temp/mkostemps.o

musl += time/__map_file.o
$(out)/musl/src/time/__map_file.o: CFLAGS += --include libc/syscall_to_function.h
musl += time/__month_to_secs.o
musl += time/__secs_to_tm.o
musl += time/__tm_to_secs.o
libc += time/__tz.o
$(out)/libc/time/__tz.o: pre-include-api = -isystem include/api/internal_musl_headers -isystem musl/src/include
musl += time/__year_to_secs.o
musl += time/asctime.o
musl += time/asctime_r.o
musl += time/ctime.o
musl += time/ctime_r.o
musl += time/difftime.o
musl += time/getdate.o
musl += time/gmtime.o
musl += time/gmtime_r.o
musl += time/localtime.o
musl += time/localtime_r.o
musl += time/mktime.o
musl += time/strftime.o
musl += time/strptime.o
musl += time/time.o
musl += time/timegm.o
musl += time/wcsftime.o
musl += time/ftime.o
$(out)/libc/time/ftime.o: CFLAGS += -Ilibc/include

musl += termios/tcflow.o

musl += unistd/sleep.o
musl += unistd/gethostname.o
libc += unistd/sethostname.o
libc += unistd/sync.o
libc += unistd/getpgid.o
libc += unistd/setpgid.o
libc += unistd/getpgrp.o
libc += unistd/getppid.o
libc += unistd/getsid.o
libc += unistd/ttyname_r.o
musl += unistd/ttyname.o
musl += unistd/tcgetpgrp.o
musl += unistd/tcsetpgrp.o
musl += unistd/setpgrp.o

musl += regex/fnmatch.o
musl += regex/glob.o
musl += regex/regcomp.o
$(out)/musl/src/regex/regcomp.o: CFLAGS += -UNDEBUG
musl += regex/regexec.o
$(out)/musl/src/regex/regexec.o: CFLAGS += -UNDEBUG
musl += regex/regerror.o
musl += regex/tre-mem.o
$(out)/musl/src/regex/tre-mem.o: CFLAGS += -UNDEBUG

libc += pthread.o
libc_to_hide += pthread.o
libc += pthread_barrier.o
libc += libc.o
libc += dlfcn.o
libc += time.o
libc_to_hide += time.o
libc += signal.o
libc_to_hide += signal.o
libc += mman.o
libc_to_hide += mman.o
libc += sem.o
libc_to_hide += sem.o
libc += pipe_buffer.o
libc_to_hide += pipe_buffer.o
libc += pipe.o
libc_to_hide += pipe.o
libc += af_local.o
libc_to_hide += af_local.o
libc += user.o
libc += resource.o
libc += mount.o
libc += eventfd.o
libc_to_hide += eventfd.o
libc += timerfd.o
libc_to_hide += timerfd.o
libc += shm.o
libc += inotify.o
libc += __pread64_chk.o
libc += __read_chk.o
libc += syslog.o
libc += cxa_thread_atexit.o
libc += cpu_set.o
libc += malloc_hooks.o
libc += mallopt.o

libc += linux/makedev.o

musl += fenv/fegetexceptflag.o
musl += fenv/feholdexcept.o
musl += fenv/fesetexceptflag.o
musl += fenv/fesetround.o
musl += fenv/$(musl_arch)/fenv.o

musl += crypt/crypt_blowfish.o
musl += crypt/crypt.o
musl += crypt/crypt_des.o
musl += crypt/crypt_md5.o
musl += crypt/crypt_r.o
musl += crypt/crypt_sha256.o
musl += crypt/crypt_sha512.o
musl += crypt/encrypt.o

#include $(src)/fs/build.mk:

fs_objs :=

fs_objs += fs.o \
	unsupported.o

fs_objs += vfs/main.o \
	vfs/kern_descrip.o \
	vfs/kern_physio.o \
	vfs/subr_uio.o \
	vfs/vfs_bdev.o \
	vfs/vfs_bio.o \
	vfs/vfs_conf.o \
	vfs/vfs_lookup.o \
	vfs/vfs_mount.o \
	vfs/vfs_vnode.o \
	vfs/vfs_task.o \
	vfs/vfs_syscalls.o \
	vfs/vfs_fops.o \
	vfs/vfs_dentry.o

fs_objs += ramfs/ramfs_vfsops.o \
	ramfs/ramfs_vnops.o

fs_objs += devfs/devfs_vnops.o \
	devfs/device.o

fs_objs += rofs/rofs_vfsops.o \
	rofs/rofs_vnops.o \
	rofs/rofs_cache.o \
	rofs/rofs_common.o

fs_objs += virtiofs/virtiofs_vfsops.o \
	virtiofs/virtiofs_vnops.o \
	virtiofs/virtiofs_dax.o

fs_objs += pseudofs/pseudofs.o
fs_objs += procfs/procfs_vnops.o
fs_objs += sysfs/sysfs_vnops.o
fs_objs += zfs/zfs_null_vfsops.o

objects += $(addprefix fs/, $(fs_objs))
objects += $(addprefix libc/, $(libc))
objects += $(addprefix musl/src/, $(musl))

libc_objects_to_hide = $(addprefix $(out)/libc/, $(libc_to_hide))
$(libc_objects_to_hide): cc-hide-flags = $(cc-hide-flags-$(conf_hide_symbols))
$(libc_objects_to_hide): cxx-hide-flags = $(cxx-hide-flags-$(conf_hide_symbols))

libstdc++.a := $(shell $(CXX) -print-file-name=libstdc++.a)
ifeq ($(filter /%,$(libstdc++.a)),)
ifeq ($(arch),aarch64)
    libstdc++.a := $(shell find $(aarch64_gccbase)/ -name libstdc++.a)
    ifeq ($(libstdc++.a),)
        $(error Error: libstdc++.a needs to be installed.)
    endif
else
    $(error Error: libstdc++.a needs to be installed.)
endif
endif

libgcc.a := $(shell $(CC) -print-libgcc-file-name)
ifeq ($(filter /%,$(libgcc.a)),)
ifeq ($(arch),aarch64)
    libgcc.a := $(shell find $(aarch64_gccbase)/ -name libgcc.a |  grep -v /32/)
    ifeq ($(libgcc.a),)
        $(error Error: libgcc.a needs to be installed.)
    endif
else
    $(error Error: libgcc.a needs to be installed.)
endif
endif

libgcc_eh.a := $(shell $(CC) -print-file-name=libgcc_eh.a)
ifeq ($(filter /%,$(libgcc_eh.a)),)
ifeq ($(arch),aarch64)
    libgcc_eh.a := $(shell find $(aarch64_gccbase)/ -name libgcc_eh.a |  grep -v /32/)
    ifeq ($(libgcc_eh.a),)
        $(error Error: libgcc_eh.a needs to be installed.)
    endif
else
    $(error Error: libgcc_eh.a needs to be installed.)
endif
endif

#Allow user specify non-default location of boost
ifeq ($(boost_base),)
    # link with -mt if present, else the base version (and hope it is multithreaded)
    boost-mt := -mt
    boost-lib-dir := $(dir $(shell $(CC) --print-file-name libboost_system$(boost-mt).a))
    ifeq ($(filter /%,$(boost-lib-dir)),)
        boost-mt :=
        boost-lib-dir := $(dir $(shell $(CC) --print-file-name libboost_system$(boost-mt).a))
    endif
    # When boost_env=host, we won't use "-nostdinc", so the build machine's
    # header files will be used normally. So we don't need to add anything
    # special for Boost.
    boost-includes =
    ifeq ($(filter /%,$(boost-lib-dir)),)
        # If the compiler cannot find the boost library, for aarch64 we look in a
        # special location before giving up.
        ifeq ($(arch),aarch64)
            aarch64_boostbase = build/downloaded_packages/aarch64/boost/install
            ifeq (,$(wildcard $(aarch64_boostbase)))
                $(error Missing $(aarch64_boostbase) directory. Please run "./scripts/download_aarch64_packages.py")
            endif

            boost-lib-dir := $(firstword $(dir $(shell find $(aarch64_boostbase)/ -name libboost_system*.a)))
            boost-mt := $(if $(filter %-mt.a, $(wildcard $(boost-lib-dir)/*.a)),-mt)
            boost-includes = -isystem $(aarch64_boostbase)/usr/include
        else
            $(error Error: libboost_system.a needs to be installed.)
        endif
    endif
else
    # Use boost specified by the user
    boost-lib-dir := $(firstword $(dir $(shell find $(boost_base)/ -name libboost_system*.a)))
    boost-mt := $(if $(filter %-mt.a, $(wildcard $(boost-lib-dir)/*.a)),-mt)
    boost-includes = -isystem $(boost_base)/usr/include
endif

boost-libs := $(boost-lib-dir)/libboost_system$(boost-mt).a

objects += fs/nfs/nfs_null_vfsops.o

# The OSv kernel is linked into an ordinary, non-PIE, executable, so there is no point in compiling
# with -fPIC or -fpie and objects that can be linked into a PIE. On the contrary, PIE-compatible objects
# have overheads and can cause problems (see issue #1112). Recently, on some systems gcc's
# default was changed to use -fpie, so we need to undo this default by explicitly specifying -fno-pie.
$(objects:%=$(out)/%) $(drivers:%=$(out)/%) $(out)/arch/$(arch)/boot.o $(out)/loader.o $(out)/runtime.o: COMMON += -fno-pie

# ld has a known bug (https://sourceware.org/bugzilla/show_bug.cgi?id=6468)
# where if the executable doesn't use shared libraries, its .dynamic section
# is dropped, even when we use the "--export-dynamic" (which is silently
# ignored). The workaround is to link loader.elf with a do-nothing library.
$(out)/dummy-shlib.so: $(out)/dummy-shlib.o
	$(call quiet, $(CXX) -nodefaultlibs -shared $(gcc-sysroot) -o $@ $^, LINK $@)

stage1_targets = $(out)/arch/$(arch)/boot.o $(out)/loader.o $(out)/runtime.o $(drivers:%=$(out)/%) $(objects:%=$(out)/%) $(out)/dummy-shlib.so
stage1: $(stage1_targets) links $(out)/version_script
.PHONY: stage1

loader_options_dep = $(out)/arch/$(arch)/loader_options.ld
$(loader_options_dep): stage1
	$(makedir)
	@if [ '$(shell cat $(loader_options_dep) 2>&1)' != 'APP_LOCAL_EXEC_TLS_SIZE = $(app_local_exec_tls_size);' ]; then \
		echo -n "APP_LOCAL_EXEC_TLS_SIZE = $(app_local_exec_tls_size);" > $(loader_options_dep) ; \
	fi

ifeq ($(conf_hide_symbols),1)
linker_archives_options = --no-whole-archive $(libstdc++.a) $(libgcc.a) $(libgcc_eh.a) $(boost-libs) \
  --exclude-libs libstdc++.a --gc-sections --version-script=$(out)/version_script
else
linker_archives_options = --whole-archive $(libstdc++.a) $(libgcc_eh.a) $(boost-libs) --no-whole-archive $(libgcc.a)
endif

$(out)/version_script: exported_symbols/*.symbols exported_symbols/$(arch)/*.symbols
	$(call quiet, scripts/generate_version_script.sh $(out)/version_script, GEN version_script)

$(out)/loader.elf: $(stage1_targets) arch/$(arch)/loader.ld $(out)/bootfs.o $(loader_options_dep)
	$(call quiet, $(LD) -o $@ --defsym=OSV_KERNEL_BASE=$(kernel_base) \
	    --defsym=OSV_KERNEL_VM_BASE=$(kernel_vm_base) --defsym=OSV_KERNEL_VM_SHIFT=$(kernel_vm_shift) \
		-Bdynamic --export-dynamic --eh-frame-hdr --enable-new-dtags -L$(out)/arch/$(arch) \
	    $(^:%.ld=-T %.ld) \
	    $(linker_archives_options) $(conf_linker_extra_options), \
		LINK loader.elf)
	@# Build libosv.so matching this loader.elf. This is not a separate
	@# rule because that caused bug #545.
	@readelf --dyn-syms --wide $(out)/loader.elf > $(out)/osv.syms
	@scripts/libosv.py $(out)/osv.syms $(out)/libosv.ld `scripts/osv-version.sh` | $(CC) -c -o $(out)/osv.o -x assembler -
	$(call quiet, $(CC) $(out)/osv.o -nostdlib -shared -o $(out)/libosv.so -T $(out)/libosv.ld, LIBOSV.SO)

$(out)/kernel.elf: $(stage1_targets) arch/$(arch)/loader.ld $(out)/empty_bootfs.o $(loader_options_dep)
	$(call quiet, $(LD) -o $@ --defsym=OSV_KERNEL_BASE=$(kernel_base) \
	    --defsym=OSV_KERNEL_VM_BASE=$(kernel_vm_base) --defsym=OSV_KERNEL_VM_SHIFT=$(kernel_vm_shift) \
		-Bdynamic --export-dynamic --eh-frame-hdr --enable-new-dtags -L$(out)/arch/$(arch) \
	    $(^:%.ld=-T %.ld) \
	    $(linker_archives_options) $(conf_linker_extra_options), \
		LINK kernel.elf)
	$(call quiet, $(STRIP) $(out)/kernel.elf -o $(out)/kernel-stripped.elf, STRIP kernel.elf -> kernel-stripped.elf )

$(out)/bsd/%.o: COMMON += -DSMP -D'__FBSDID(__str__)=extern int __bogus__'

environ_sources = $(addprefix libc/, $(environ_libc))
environ_sources += $(addprefix musl/src/, $(environ_musl))

$(out)/libenviron.so: pre-include-api = -isystem include/api/internal_musl_headers -isystem musl/src/include
$(out)/libenviron.so: source-dialects =

$(out)/libenviron.so: $(environ_sources)
	$(makedir)
	 $(call quiet, $(CC) $(CFLAGS) -shared -o $(out)/libenviron.so $(environ_sources), CC libenviron.so)

$(out)/libvdso.so: libc/vdso/vdso.c
	$(makedir)
	$(call quiet, $(CC) $(CFLAGS) -c -fPIC -o $(out)/libvdso.o libc/vdso/vdso.c, CC libvdso.o)
	$(call quiet, $(LD) -shared -fPIC -o $(out)/libvdso.so $(out)/libvdso.o --version-script=libc/vdso/vdso.version, LINK libvdso.so)

bootfs_manifest ?= bootfs.manifest.skel

# If parameter "bootfs_manifest" has been changed since the last make,
# bootfs.bin requires rebuilding
bootfs_manifest_dep = $(out)/bootfs_manifest.last
.PHONY: phony
$(bootfs_manifest_dep): phony
	@if [ '$(shell cat $(bootfs_manifest_dep) 2>&1)' != '$(bootfs_manifest)' ]; then \
		echo -n $(bootfs_manifest) > $(bootfs_manifest_dep) ; \
	fi

libgcc_s_dir := $(dir $(shell $(CC) -print-file-name=libgcc_s.so.1))
ifeq ($(filter /%,$(libgcc_s_dir)),)
libgcc_s_dir := ../../$(aarch64_gccbase)/lib64
endif

$(out)/bootfs.bin: scripts/mkbootfs.py $(bootfs_manifest) $(bootfs_manifest_dep) $(tools:%=$(out)/%) \
		$(out)/zpool.so $(out)/zfs.so $(out)/libenviron.so $(out)/libvdso.so
	$(call quiet, olddir=`pwd`; cd $(out); "$$olddir"/scripts/mkbootfs.py -o bootfs.bin -d bootfs.bin.d -m "$$olddir"/$(bootfs_manifest) \
		-D libgcc_s_dir=$(libgcc_s_dir), MKBOOTFS $@)

$(out)/bootfs.o: $(out)/bootfs.bin
$(out)/bootfs.o: ASFLAGS += -I$(out)

$(out)/empty_bootfs.o: ASFLAGS += -I$(out)

$(out)/tools/mkfs/mkfs.so: $(out)/tools/mkfs/mkfs.o $(out)/libzfs.so
	$(makedir)
	$(call quiet, $(CC) $(CFLAGS) -o $@ $(out)/tools/mkfs/mkfs.o -L$(out) -lzfs, LINK mkfs.so)

$(out)/tools/cpiod/cpiod.so: $(out)/tools/cpiod/cpiod.o $(out)/tools/cpiod/cpio.o $(out)/libzfs.so
	$(makedir)
	$(call quiet, $(CC) $(CFLAGS) -o $@ $(out)/tools/cpiod/cpiod.o $(out)/tools/cpiod/cpio.o -L$(out) -lzfs, LINK cpiod.so)

################################################################################
# The dependencies on header files are automatically generated only after the
# first compilation, as explained above. However, header files generated by
# the Makefile are special, in that they need to be created even *before* the
# first compilation. Moreover, some (namely version.h) need to perhaps be
# re-created on every compilation. "generated-headers" is used as an order-
# only dependency on C compilation rules above, so we don't try to compile
# C code before generating these headers.
generated-headers: $(out)/gen/include/bits/alltypes.h perhaps-modify-version-h
.PHONY: generated-headers

# While other generated headers only need to be generated once, version.h
# should be recreated on every compilation. To avoid a cascade of
# recompilation, the rule below makes sure not to modify version.h's timestamp
# if the version hasn't changed.
perhaps-modify-version-h:
	$(call quiet, sh scripts/gen-version-header $(out)/gen/include/osv/version.h, GEN gen/include/osv/version.h)
.PHONY: perhaps-modify-version-h

$(out)/gen/include/bits/alltypes.h: include/api/$(arch)/bits/alltypes.h.sh
	$(makedir)
	$(call quiet, sh $^ > $@, GEN $@)

# The generated header ctype-data.h is different in that it is only included
# at one place (runtime.c), so instead of making it a dependency of
# generated-headers, we can just make it a dependency of runtime.o
$(out)/runtime.o: $(out)/gen/include/ctype-data.h

$(out)/gen/include/ctype-data.h: $(out)/gen-ctype-data
	$(makedir)
	$(call quiet, $(out)/gen-ctype-data > $@, GEN $@)

$(out)/gen-ctype-data: gen-ctype-data.cc
	$(call quiet, $(HOST_CXX) -o $@ $^, HOST_CXX $@)

################################################################################




#include $(src)/bsd/cddl/contrib/opensolaris/lib/libuutil/common/build.mk:
libuutil-file-list = uu_alloc uu_avl uu_dprintf uu_ident uu_list uu_misc uu_open uu_pname uu_string uu_strtoint
libuutil-objects = $(foreach file, $(libuutil-file-list), $(out)/bsd/cddl/contrib/opensolaris/lib/libuutil/common/$(file).o)

define libuutil-includes
  bsd/cddl/contrib/opensolaris/lib/libuutil/common
  bsd/cddl/compat/opensolaris/include
  bsd/sys/cddl/contrib/opensolaris/uts/common
  bsd/sys/cddl/compat/opensolaris
  bsd/cddl/contrib/opensolaris/head
  bsd/include
endef

cflags-libuutil-include = $(foreach path, $(strip $(libuutil-includes)), -isystem $(path))

$(libuutil-objects): local-includes += $(cflags-libuutil-include)

# disable the main bsd include search order, we want it before osv but after solaris
$(libuutil-objects): post-includes-bsd =

$(libuutil-objects): kernel-defines =

$(libuutil-objects): CFLAGS += -Wno-unknown-pragmas

$(out)/libuutil.so: $(libuutil-objects)
	$(makedir)
	$(q-build-so)

#include $(src)/bsd/cddl/contrib/opensolaris/lib/libzfs/common/build.mk:

libzfs-file-list = changelist config dataset diff import iter mount pool status util
libzfs-objects = $(foreach file, $(libzfs-file-list), $(out)/bsd/cddl/contrib/opensolaris/lib/libzfs/common/libzfs_$(file).o)

libzpool-file-list = util kernel
libzpool-objects = $(foreach file, $(libzpool-file-list), $(out)/bsd/cddl/contrib/opensolaris/lib/libzpool/common/$(file).o)

libsolaris-objects = $(foreach file, $(solaris) $(xdr), $(out)/$(file))
libsolaris-objects += $(out)/bsd/porting/kobj.o $(out)/fs/zfs/zfs_initialize.o

$(libsolaris-objects): kernel-defines = -D_KERNEL $(source-dialects) -fvisibility=hidden -ffunction-sections -fdata-sections

$(out)/fs/zfs/zfs_initialize.o: CFLAGS+= \
	-DBUILDING_ZFS \
	-Ibsd/sys/cddl/contrib/opensolaris/uts/common/fs/zfs \
	-Ibsd/sys/cddl/contrib/opensolaris/common/zfs \
	-Ibsd/sys/cddl/compat/opensolaris \
	-Ibsd/sys/cddl/contrib/opensolaris/common \
	-Ibsd/sys/cddl/contrib/opensolaris/uts/common \
	-Ibsd/sys \
	-Wno-array-bounds \
	-fno-strict-aliasing \
	-Wno-unknown-pragmas \
	-Wno-unused-variable \
	-Wno-switch \
	-Wno-maybe-uninitialized

#build libsolaris.so with -z,now so that all symbols get resolved eagerly (BIND_NOW)
#also make sure libsolaris.so has osv-mlock note (see zfs_initialize.c) so that
# the file segments get loaded eagerly as well when mmapped
comma:=,
$(out)/libsolaris.so: $(libsolaris-objects)
	$(makedir)
	$(call quiet, $(CC) $(CFLAGS) -Wl$(comma)-z$(comma)now -Wl$(comma)--gc-sections -o $@ $(libsolaris-objects) -L$(out), LINK libsolaris.so)

libzfs-objects += $(libzpool-objects)
libzfs-objects += $(out)/bsd/cddl/compat/opensolaris/misc/mkdirp.o
libzfs-objects += $(out)/bsd/cddl/compat/opensolaris/misc/zmount.o
libzfs-objects += $(out)/bsd/cddl/contrib/opensolaris/lib/libzfs/common/zfs_prop.o
libzfs-objects += $(out)/bsd/cddl/contrib/opensolaris/lib/libzfs/common/zprop_common.o

define libzfs-includes
  bsd/cddl/compat/opensolaris/lib/libumem
  bsd/cddl/contrib/opensolaris/head
  bsd/cddl/contrib/opensolaris/lib/libzpool/common
  bsd/cddl/contrib/opensolaris/lib/libuutil/common
  bsd/cddl/compat/opensolaris/include
  bsd/cddl/contrib/opensolaris/lib/libzfs/common
  bsd/cddl/contrib/opensolaris/lib/libnvpair
  bsd/lib/libgeom
  bsd/sys/cddl/compat/opensolaris
  bsd/sys/cddl/contrib/opensolaris/uts/common
  bsd/sys/cddl/contrib/opensolaris/uts/common/sys
  bsd/sys/cddl/contrib/opensolaris/uts/common/fs/zfs
  bsd/sys/cddl/contrib/opensolaris/common/zfs
  bsd/sys/cddl/contrib/opensolaris/uts/common/zmod
  bsd/include
  bsd
  bsd/sys
endef

cflags-libzfs-include = $(foreach path, $(strip $(libzfs-includes)), -isystem $(path))

$(libzfs-objects): local-includes += $(cflags-libzfs-include)

# disable the main bsd include search order, we want it before osv but after solaris
$(libzfs-objects): post-includes-bsd =

$(libzfs-objects): kernel-defines =

$(libzfs-objects): CFLAGS += -D_GNU_SOURCE

$(libzfs-objects): CFLAGS += -Wno-switch -D__va_list=__builtin_va_list '-DTEXT_DOMAIN=""' \
			-Wno-maybe-uninitialized -Wno-unused-variable -Wno-unknown-pragmas -Wno-unused-function \
			-D_OPENSOLARIS_SYS_UIO_H_

$(out)/bsd/cddl/contrib/opensolaris/lib/libzpool/common/kernel.o: CFLAGS += -fvisibility=hidden
$(out)/bsd/cddl/contrib/opensolaris/lib/libzfs/common/zfs_prop.o: CFLAGS += -fvisibility=hidden

# Note: zfs_prop.c and zprop_common.c are also used by the kernel, thus the manual targets.
$(out)/bsd/cddl/contrib/opensolaris/lib/libzfs/common/zfs_prop.o: bsd/sys/cddl/contrib/opensolaris/common/zfs/zfs_prop.c | generated-headers
	$(makedir)
	$(call quiet, $(CC) $(CFLAGS) -c -o $@ $<, CC $<)

$(out)/bsd/cddl/contrib/opensolaris/lib/libzfs/common/zprop_common.o: bsd/sys/cddl/contrib/opensolaris/common/zfs/zprop_common.c | generated-headers
	$(makedir)
	$(call quiet, $(CC) $(CFLAGS) -c -o $@ $<, CC $<)

$(out)/libzfs.so: $(libzfs-objects) $(out)/libuutil.so $(out)/libsolaris.so
	$(makedir)
	$(call quiet, $(CC) $(CFLAGS) -o $@ $(libzfs-objects) -L$(out) -luutil -lsolaris, LINK libzfs.so)

#include $(src)/bsd/cddl/contrib/opensolaris/cmd/zpool/build.mk:
zpool-cmd-file-list = zpool_iter  zpool_main  zpool_util  zpool_vdev

zpool-cmd-objects = $(foreach x, $(zpool-cmd-file-list), $(out)/bsd/cddl/contrib/opensolaris/cmd/zpool/$x.o)
zpool-cmd-objects += $(out)/bsd/porting/mnttab.o

cflags-zpool-cmd-includes = $(cflags-libzfs-include) -Ibsd/cddl/contrib/opensolaris/cmd/stat/common

$(zpool-cmd-objects): kernel-defines =

$(zpool-cmd-objects): CFLAGS += -D_GNU_SOURCE

$(zpool-cmd-objects): local-includes += $(cflags-zpool-cmd-includes)

$(zpool-cmd-objects): CFLAGS += -Wno-switch -D__va_list=__builtin_va_list '-DTEXT_DOMAIN=""' \
			-Wno-maybe-uninitialized -Wno-unused-variable -Wno-unknown-pragmas -Wno-unused-function


$(out)/zpool.so: $(zpool-cmd-objects) $(out)/libzfs.so
	$(makedir)
	$(call quiet, $(CC) $(CFLAGS) -o $@ $(zpool-cmd-objects) -L$(out) -lzfs, LINK zpool.so)

#include $(src)/bsd/cddl/contrib/opensolaris/cmd/zfs/build.mk:
zfs-cmd-file-list = zfs_iter zfs_main

zfs-cmd-objects = $(foreach x, $(zfs-cmd-file-list), $(out)/bsd/cddl/contrib/opensolaris/cmd/zfs/$x.o)
zfs-cmd-objects += $(out)/bsd/porting/mnttab.o

cflags-zfs-cmd-includes = $(cflags-libzfs-include)

$(zfs-cmd-objects): kernel-defines =

$(zfs-cmd-objects): CFLAGS += -D_GNU_SOURCE

$(zfs-cmd-objects): local-includes += $(cflags-zfs-cmd-includes)

$(zfs-cmd-objects): CFLAGS += -Wno-switch -D__va_list=__builtin_va_list '-DTEXT_DOMAIN=""' \
			-Wno-maybe-uninitialized -Wno-unused-variable -Wno-unknown-pragmas -Wno-unused-function


$(out)/zfs.so: $(zfs-cmd-objects) $(out)/libzfs.so
	$(makedir)
	$(call quiet, $(CC) $(CFLAGS) -o $@ $(zfs-cmd-objects) -L$(out) -lzfs, LINK zfs.so)<|MERGE_RESOLUTION|>--- conflicted
+++ resolved
@@ -345,11 +345,7 @@
 # for machine/
 $(out)/bsd/%.o: INCLUDES += -isystem bsd/$(arch)
 
-<<<<<<< HEAD
-configuration-defines = conf-preempt conf-debug_memory conf-logger_debug conf-INET6
-=======
-configuration-defines = conf-preempt conf-debug_memory conf-logger_debug conf-debug_elf
->>>>>>> 2f1bed26
+configuration-defines = conf-preempt conf-debug_memory conf-logger_debug conf-debug_elf conf-INET6
 
 configuration = $(foreach cf,$(configuration-defines), \
                       -D$(cf:conf-%=CONF_%)=$($(cf)))
@@ -622,7 +618,6 @@
 bsd += bsd/sys/netinet/cc/cc_htcp.o
 bsd += bsd/sys/netinet/cc/cc_newreno.o
 bsd += bsd/sys/netinet/arpcache.o
-<<<<<<< HEAD
 ifeq ($(conf-INET6), 1)
 bsd += bsd/sys/netinet6/dest6.o
 bsd += bsd/sys/netinet6/frag6.o
@@ -655,11 +650,6 @@
 bsd += bsd/sys/netinet6/scope6.o
 bsd += bsd/sys/netinet6/udp6_usrreq.o
 endif
-bsd += bsd/sys/xdr/xdr.o
-bsd += bsd/sys/xdr/xdr_array.o
-bsd += bsd/sys/xdr/xdr_mem.o
-=======
->>>>>>> 2f1bed26
 bsd += bsd/sys/xen/evtchn.o
 
 ifeq ($(arch),x64)
