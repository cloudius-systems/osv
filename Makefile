# OSv makefile
#
# Copyright (C) 2015 Cloudius Systems, Ltd.
# This work is open source software, licensed under the terms of the
# BSD license as described in the LICENSE file in the top-level directory.

# Delete the builtin make rules, as if "make -r" was used.
.SUFFIXES:

# Ask make to not delete "intermediate" results, such as the .o in the chain
# .cc -> .o -> .so. Otherwise, during the first build, make considers the .o
# to be intermediate, and deletes it, but the newly-created ".d" files lists
# the ".o" as a target - so it needs to be created again on the second make.
# See commit fac05c95 for a longer explanation.
.SECONDARY:

# Deleting partially-build targets on error should be the default, but it
# isn't, for historical reasons, so we need to turn it on explicitly...
.DELETE_ON_ERROR:
###########################################################################
# Backward-compatibility hack to support the old "make ... image=..." image
# building syntax, and pass it into scripts/build. We should eventually drop
# this support and turn the deprecated messages into errors.
compat_args=$(if $(usrskel), usrskel=$(usrskel),)
compat_args+=$(if $(fs), fs=$(fs),)
ifdef image
#$(error Please use scripts/build to build images)
$(info "make image=..." deprecated. Please use "scripts/build image=...".)
default_target:
	./scripts/build image=$(image) $(compat_args)
endif
ifdef modules
#$(error Please use scripts/build to build images)
$(info "make modules=..." deprecated. Please use "scripts/build modules=...".)
default_target:
	./scripts/build modules=$(modules) $(compat_args)
endif
.PHONY: default_target

###########################################################################

include conf/base.mk

# The build mode defaults to "release" (optimized build), the other option
# is "debug" (unoptimized build). In the latter the optimizer interferes
# less with the debugging, but the release build is fully debuggable too.
mode=release
ifeq (,$(wildcard conf/$(mode).mk))
    $(error unsupported mode $(mode))
endif
include conf/$(mode).mk


# By default, detect HOST_CXX's architecture - x64 or aarch64.
# But also allow the user to specify a cross-compiled target architecture
# by setting either "ARCH" or "arch" in the make command line, or the "ARCH"
# environment variable.
HOST_CXX := g++

detect_arch = $(word 1, $(shell { echo "x64        __x86_64__";  \
                                  echo "aarch64    __aarch64__"; \
                       } | $1 -E -xc - | grep ' 1$$'))

host_arch := $(call detect_arch, $(HOST_CXX))

# As an alternative to setting ARCH or arch, let's allow the user to
# directly set the CROSS_PREFIX environment variable, and learn its arch:
ifdef CROSS_PREFIX
    ARCH := $(call detect_arch, $(CROSS_PREFIX)gcc)
endif

ifndef ARCH
    ARCH := $(host_arch)
endif
arch := $(ARCH)

# ARCH_STR is like ARCH, but uses the full name x86_64 instead of x64
ARCH_STR := $(arch:x64=x86_64)

ifeq (,$(wildcard conf/$(arch).mk))
    $(error unsupported architecture $(arch))
endif
include conf/$(arch).mk

CROSS_PREFIX ?= $(if $(filter-out $(arch),$(host_arch)),$(arch)-linux-gnu-)
CXX=$(CROSS_PREFIX)g++
CC=$(CROSS_PREFIX)gcc
LD=$(CROSS_PREFIX)ld.bfd
export STRIP=$(CROSS_PREFIX)strip
OBJCOPY=$(CROSS_PREFIX)objcopy

# Our makefile puts all compilation results in a single directory, $(out),
# instead of mixing them with the source code. This allows us to compile
# different variants of the code - for different mode (release or debug)
# or arch (x86 or aarch64) side by side. It also makes "make clean" very
# simple, as all compilation results are in $(out) and can be removed in
# one fell swoop.
out = build/$(mode).$(arch)
outlink = build/$(mode)
outlink2 = build/last

ifneq ($(MAKECMDGOALS),menuconfig)
include $(out)/gen/config/kernel_conf.mk
endif
#
# This parameter can be passed in to the build command to specify name of
# a drivers profile. The drivers profile allows to build custom kernel with
# a specific set of drivers enabled in the corresponding makefile include
# file - conf/profiles/$(arch)/$(conf_drivers_profile).mk). The default profile is
# 'all' which incorporates all drivers into kernel.
# In general the profiles set variables named conf_drivers_*, which then in turn
# are used in the rules below to decide which object files are linked into
# kernel.
conf_drivers_profile?=all
ifeq (,$(wildcard conf/profiles/$(arch)/$(conf_drivers_profile).mk))
    $(error unsupported drivers profile $(conf_drivers_profile))
endif
include conf/profiles/$(arch)/$(conf_drivers_profile).mk
# The base profile disables all drivers unless they are explicitly enabled
# by the profile file included in the line above. The base profile also enforces
# certain dependencies between drivers, for example the ide driver needs pci support, etc.
# For more details please read comments in the profile file.
include conf/profiles/$(arch)/base.mk

ifneq ($(MAKECMDGOALS),clean)
$(info Building into $(out))
endif

###########################################################################

# We need some external git modules to have been downloaded, because the
# default "make" depends on the following directories:
#   musl/ -  for some of the header files (symbolic links in include/api) and
#            some of the source files ($(musl) below).
#   external/x64/acpica - for the ACPICA library (see $(acpi) below).
# Additional submodules are need when certain make parameters are used.
ifeq (,$(wildcard musl/include))
    $(error Missing musl/ directory. Please run "git submodule update --init --recursive")
endif
ifeq (,$(wildcard external/x64/acpica/source))
    $(error Missing external/x64/acpica/ directory. Please run "git submodule update --init --recursive")
endif

# This makefile wraps all commands with the $(quiet) or $(very-quiet) macros
# so that instead of half-a-screen-long command lines we short summaries
# like "CC file.cc". These macros also keep the option of viewing the
# full command lines, if you wish, with "make V=1".
quiet = $(if $V, $1, @echo " $2"; $1)
very-quiet = $(if $V, $1, @$1)

all: $(out)/loader.img links $(out)/zfs_builder-stripped.elf
ifeq ($(arch),x64)
all: $(out)/vmlinuz.bin
endif
ifeq ($(arch),aarch64)
all: $(out)/zfs_builder.img
endif
.PHONY: all

menuconfig:
	$(call quiet, make -s -f conf/Makefile default_config -j1, GEN default $(out)/.config)
	make -s -f conf/Makefile menuconfig -j1

links:
	$(call very-quiet, ln -nsf $(notdir $(out)) $(outlink))
	$(call very-quiet, ln -nsf $(notdir $(out)) $(outlink2))
.PHONY: links

check:
	$(call quiet, pkill -e -9 qemu-system || true, Kill lingering QEMU process if any)
	./scripts/build check
.PHONY: check

# Remember that "make clean" needs the same parameters that set $(out) in
# the first place, so to clean the output of "make mode=debug" you need to
# do "make mode=debug clean".
clean:
	rm -rf $(out)
	rm -f $(outlink) $(outlink2)
.PHONY: clean

# Manually listing recompilation dependencies in the Makefile (such as which
# object needs to be recompiled when a header changed) is antediluvian.
# Even "makedepend" is old school! The best modern technique for automatic
# dependency generation, which we use here, works like this:
# We note that before the first compilation, we don't need to know these
# dependencies at all, as everything will be compiled anyway. But during
# this compilation, we pass to the compiler a special option (-MD) which
# causes it to also output a file with suffix ".d" listing the dependencies
# discovered during the compilation of that source file. From then on,
# on every compilation we "include" all the ".d" files generated in the
# previous compilation, and create new ".d" when a source file changed
# (and therefore got recompiled).
ifneq ($(MAKECMDGOALS),clean)
include $(shell test -d $(out) && find $(out) -name '*.d')
endif

# Before we can try to build anything in $(out), we need to make sure the
# directory exists. Unfortunately, this is not quite enough, as when we
# compile somedir/somefile.c to $(out)/somedir/somefile.o, we also need
# to make sure $(out)/somedir exists. This is why we have $(makedir) below.
# I wonder if there's a better way of doing this with dependencies, so make
# will only call mkdir for each directory once.
$(out)/%: | $(out)
$(out):
	mkdir -p $(out)

# "tags" is the default output file of ctags, "TAGS" is that of etags
tags TAGS:
	rm -f -- "$@"
	find . -name "*.cc" -o -name "*.hh" -o -name "*.h" -o -name "*.c" |\
		xargs $(if $(filter $@, tags),ctags,etags) -a
.PHONY: tags TAGS

cscope:
	find -name '*.[chS]' -o -name "*.cc" -o -name "*.hh" | cscope -bq -i-
	@echo cscope index created
.PHONY: cscope

###########################################################################

local-includes =
INCLUDES = $(local-includes) -Iarch/$(arch) -I. -Iinclude  -Iarch/common
INCLUDES += -isystem include/glibc-compat
#
# Let us detect presence of standard C++ headers
CXX_INCLUDES = $(shell $(CXX) -E -xc++ - -v </dev/null 2>&1 | awk '/^End/ {exit} /^ .*c\+\+/ {print "-isystem" $$0}')
ifeq ($(CXX_INCLUDES),)
  ifeq ($(CROSS_PREFIX),aarch64-linux-gnu-)
    # We are on distribution where the aarch64-linux-gnu package does not come with C++ headers
    # So let use point it to the expected location
    aarch64_gccbase = build/downloaded_packages/aarch64/gcc/install
    ifeq (,$(wildcard $(aarch64_gccbase)))
     $(error Missing $(aarch64_gccbase) directory. Please run "./scripts/download_aarch64_packages.py")
    endif

    gcc-inc-base := $(dir $(shell find $(aarch64_gccbase)/ -name vector | grep -v -e debug/vector$$ -e profile/vector$$ -e experimental/vector$$))
    ifeq (,$(gcc-inc-base))
      $(error Could not find C++ headers under $(aarch64_gccbase) directory. Please run "./scripts/download_aarch64_packages.py")
    endif

    gcc-inc-base3 := $(dir $(shell dirname `find $(aarch64_gccbase)/ -name c++config.h | grep -v /32/`))
    ifeq (,$(gcc-inc-base3))
      $(error Could not find C++ headers under $(aarch64_gccbase) directory. Please run "./scripts/download_aarch64_packages.py")
    endif
    CXX_INCLUDES = -isystem $(gcc-inc-base) -isystem $(gcc-inc-base3)

    gcc-inc-base2 := $(dir $(shell find $(aarch64_gccbase)/ -name unwind.h))
    ifeq (,$(gcc-inc-base2))
      $(error Could not find standard gcc headers like "unwind.h" under $(aarch64_gccbase) directory. Please run "./scripts/download_aarch64_packages.py")
    endif
    STANDARD_GCC_INCLUDES = -isystem $(gcc-inc-base2)

    gcc-sysroot = --sysroot $(aarch64_gccbase)
    standard-includes-flag = -nostdinc
  else
    $(error Could not find standard C++ headers. Please run "sudo ./scripts/setup.py")
  endif
else
  # If gcc can find C++ headers it also means it can find standard libc headers, so no need to add them specifically
  STANDARD_GCC_INCLUDES =
  standard-includes-flag =
endif

ifeq ($(arch),x64)
INCLUDES += -isystem external/$(arch)/acpica/source/include
endif

ifeq ($(arch),aarch64)
libfdt_base = external/$(arch)/libfdt
INCLUDES += -isystem $(libfdt_base)
endif

INCLUDES += $(boost-includes)
# Starting in Gcc 6, the standard C++ header files (which we do not change)
# must precede in the include path the C header files (which we replace).
# This is explained in https://gcc.gnu.org/bugzilla/show_bug.cgi?id=70722.
# So we are forced to list here (before include/api) the system's default
# C++ include directories, though they are already in the default search path.
INCLUDES += $(CXX_INCLUDES)
INCLUDES += $(pre-include-api)
INCLUDES += -isystem include/api
INCLUDES += -isystem include/api/$(arch)
# must be after include/api, since it includes some libc-style headers:
INCLUDES += $(STANDARD_GCC_INCLUDES)
INCLUDES += -isystem $(out)/gen/include
INCLUDES += $(post-includes-bsd)

post-includes-bsd += -isystem bsd/sys
# For acessing machine/ in cpp xen drivers
post-includes-bsd += -isystem bsd/
post-includes-bsd += -isystem bsd/$(arch)

$(out)/musl/%.o: pre-include-api = -isystem include/api/internal_musl_headers -isystem musl/src/include

ifneq ($(werror),0)
	CFLAGS_WERROR = -Werror
endif
# $(call compiler-flag, -ffoo, option, file)
#     returns option if file builds with -ffoo, empty otherwise
compiler-flag = $(shell $(CXX) $(CFLAGS_WERROR) $1 -o /dev/null -c $3  > /dev/null 2>&1 && echo $2)

compiler-specific := $(call compiler-flag, -std=$(conf_cxx_level), -DHAVE_ATTR_COLD_LABEL, compiler/attr/cold-label.cc)

source-dialects = -D_GNU_SOURCE

$(out)/bsd/%.o: source-dialects =

# libc has its own source dialect control
$(out)/libc/%.o: source-dialects =
$(out)/musl/%.o: source-dialects =

# do not hide symbols in musl/libc because it has it's own hiding mechanism
$(out)/libc/%.o: cc-hide-flags =
$(out)/libc/%.o: cxx-hide-flags =
$(out)/musl/%.o: cc-hide-flags =

kernel-defines = -D_KERNEL $(source-dialects) $(cc-hide-flags) $(gc-flags)

# This play the same role as "_KERNEL", but _KERNEL unfortunately is too
# overloaded. A lot of files will expect it to be set no matter what, specially
# in headers. "userspace" inclusion of such headers is valid, and lacking
# _KERNEL will make them fail to compile. That is specially true for the BSD
# imported stuff like ZFS commands.
#
# To add something to the kernel build, you can write for your object:
#
#   mydir/*.o COMMON += <MY_STUFF>
#
# To add something that will *not* be part of the main kernel, you can do:
#
#   mydir/*.o EXTRA_FLAGS = <MY_STUFF>
ifeq ($(arch),x64)
EXTRA_FLAGS = -D__OSV_CORE__ -DOSV_KERNEL_BASE=$(kernel_base) -DOSV_KERNEL_VM_BASE=$(kernel_vm_base) \
	-DOSV_KERNEL_VM_SHIFT=$(kernel_vm_shift) -DOSV_LZKERNEL_BASE=$(lzkernel_base)
else
EXTRA_FLAGS = -D__OSV_CORE__ -DOSV_KERNEL_VM_BASE=$(kernel_vm_base)
endif
EXTRA_LIBS =
COMMON = $(autodepend) -g -Wall -Wno-pointer-arith $(CFLAGS_WERROR) -Wformat=0 -Wno-format-security \
	-D __BSD_VISIBLE=1 -U _FORTIFY_SOURCE -fno-stack-protector $(INCLUDES) \
	$(kernel-defines) \
	-fno-omit-frame-pointer $(compiler-specific) \
	-include compiler/include/intrinsics.hh \
	$(conf_compiler_cflags) $(conf_compiler_opt) $(acpi-defines) $(tracing-flags) $(gcc-sysroot) \
	-D__OSV__ -D__XEN_INTERFACE_VERSION__="0x00030207" -DARCH_STRING=$(ARCH_STR) $(EXTRA_FLAGS)
COMMON += $(standard-includes-flag)

tracing-flags-0 =
tracing-flags-1 = -finstrument-functions -finstrument-functions-exclude-file-list=c++,trace.cc,trace.hh,align.hh,mmintrin.h
tracing-flags = $(tracing-flags-$(conf_tracing))

cc-hide-flags-0 =
cc-hide-flags-1 = -fvisibility=hidden
cc-hide-flags = $(cc-hide-flags-$(conf_hide_symbols))

cxx-hide-flags-0 =
cxx-hide-flags-1 = -fvisibility-inlines-hidden
cxx-hide-flags = $(cxx-hide-flags-$(conf_hide_symbols))

gc-flags-0 =
gc-flags-1 = -ffunction-sections -fdata-sections
gc-flags = $(gc-flags-$(conf_hide_symbols))

gcc-opt-Og := $(call compiler-flag, -Og, -Og, compiler/empty.cc)

CXXFLAGS = -std=$(conf_cxx_level) $(COMMON) $(cxx-hide-flags)
CFLAGS = -std=gnu99 $(COMMON)

# should be limited to files under libc/ eventually
CFLAGS += -I libc/stdio -I libc/internal -I libc/arch/$(arch) \
	-Wno-missing-braces -Wno-parentheses -Wno-unused-but-set-variable

ASFLAGS = -g $(autodepend) -D__ASSEMBLY__

$(out)/fs/vfs/main.o: CXXFLAGS += -Wno-sign-compare -Wno-write-strings

$(out)/bsd/%.o: INCLUDES += -isystem bsd/sys
$(out)/bsd/%.o: INCLUDES += -isystem bsd/
# for machine/
$(out)/bsd/%.o: INCLUDES += -isystem bsd/$(arch)

<<<<<<< HEAD
configuration-defines = conf-preempt conf-debug_memory conf-logger_debug conf-debug_elf conf-INET6 \
			conf-lazy_stack conf-lazy_stack_invariant

configuration = $(foreach cf,$(configuration-defines), \
                      -D$(cf:conf-%=CONF_%)=$($(cf)))



=======
>>>>>>> 9c65058f
makedir = $(call very-quiet, mkdir -p $(dir $@))
build-so = $(CC) $(CFLAGS) -o $@ $^ $(EXTRA_LIBS)
q-build-so = $(call quiet, $(build-so), LINK $@)


$(out)/%.o: %.cc $(out)/gen/include/osv/kernel_config_hide_symbols.h | generated-headers
	$(makedir)
	$(call quiet, $(CXX) $(CXXFLAGS) -c -o $@ $<, CXX $*.cc)

$(out)/%.o: %.c $(out)/gen/include/osv/kernel_config_hide_symbols.h | generated-headers
	$(makedir)
	$(call quiet, $(CC) $(CFLAGS) -c -o $@ $<, CC $*.c)

$(out)/%.o: %.S $(out)/gen/include/osv/kernel_config_hide_symbols.h
	$(makedir)
	$(call quiet, $(CXX) $(CXXFLAGS) $(ASFLAGS) -c -o $@ $<, AS $*.S)

$(out)/%.o: %.s $(out)/gen/include/osv/kernel_config_hide_symbols.h
	$(makedir)
	$(call quiet, $(CXX) $(CXXFLAGS) $(ASFLAGS) -c -o $@ $<, AS $*.s)

%.so: EXTRA_FLAGS = -fPIC -shared -z relro -z lazy
%.so: %.o
	$(makedir)
	$(q-build-so)

autodepend = -MD -MT $@ -MP

tools := tools/mkfs/mkfs.so tools/cpiod/cpiod.so

$(out)/tools/%.o: COMMON += -fPIC
$(out)/tools/cpiod/options.o: core/options.cc
	$(makedir)
	$(call quiet, $(CXX) $(CXXFLAGS) -fPIC -c -o $@ $<, CXX core/options.cc)

tools += tools/uush/uush.so
tools += tools/uush/ls.so
tools += tools/uush/mkdir.so

tools += tools/mount/mount-fs.so
tools += tools/mount/umount.so

ifeq ($(arch),aarch64)
# note that the bootfs.manifest entry for the uush image
# has no effect on the loader image, only on the usr image.
# The only thing that does have an effect is the
# bootfs.manifest.skel.
#
# Therefore, you need to manually add tests/tst-hello.so
# to the bootfs.manifest.skel atm to get it to work.
#
tools += tests/tst-hello.so
cmdline = --nomount tests/tst-hello.so
endif

$(out)/loader-stripped.elf: $(out)/loader.elf
	$(call quiet, $(STRIP) $(out)/loader.elf -o $(out)/loader-stripped.elf, STRIP loader.elf -> loader-stripped.elf )

ifeq ($(arch),x64)

# kernel_base is where the kernel will be loaded after uncompression.
# lzkernel_base is where the compressed kernel is loaded from disk.
kernel_base := 0x200000
lzkernel_base := 0x100000
kernel_vm_base := 0x40200000

# the default of 64 bytes can be overridden by passing the app_local_exec_tls_size
# environment variable to the make or scripts/build
app_local_exec_tls_size := 0x40

$(out)/arch/x64/boot16.o: $(out)/lzloader.elf
$(out)/boot.bin: arch/x64/boot16.ld $(out)/arch/x64/boot16.o
	$(call quiet, $(LD) -o $@ -T $^, LD $@)

image-size = $(shell stat --printf %s $(out)/lzloader.elf)

$(out)/loader.img: $(out)/boot.bin $(out)/lzloader.elf
	$(call quiet, dd if=$(out)/boot.bin of=$@ > /dev/null 2>&1, DD loader.img boot.bin)
	$(call quiet, dd if=$(out)/lzloader.elf of=$@ conv=notrunc seek=128 > /dev/null 2>&1, \
		DD loader.img lzloader.elf)
	$(call quiet, scripts/imgedit.py setsize "-f raw $@" $(image-size), IMGEDIT $@)
	$(call quiet, scripts/imgedit.py setargs "-f raw $@" $(cmdline), IMGEDIT $@)

kernel_size = $(shell stat --printf %s $(out)/loader-stripped.elf)

$(out)/arch/x64/vmlinuz-boot32.o: $(out)/loader-stripped.elf
$(out)/arch/x64/vmlinuz-boot32.o: ASFLAGS += -I$(out) -DOSV_KERNEL_SIZE=$(kernel_size)

$(out)/vmlinuz-boot.bin: $(out)/arch/x64/vmlinuz-boot32.o arch/x64/vmlinuz-boot.ld
	$(call quiet, $(LD) -static -o $@ \
		$(filter-out %.bin, $(^:%.ld=-T %.ld)), LD $@)

$(out)/vmlinuz.bin: $(out)/vmlinuz-boot.bin $(out)/loader-stripped.elf
	$(call quiet, dd if=$(out)/vmlinuz-boot.bin of=$@ > /dev/null 2>&1, DD vmlinuz.bin vmlinuz-boot.bin)
	$(call quiet, dd if=$(out)/loader-stripped.elf of=$@ conv=notrunc seek=4 > /dev/null 2>&1, \
		DD vmlinuz.bin loader-stripped.elf)

$(out)/fastlz/fastlz.o:
	$(makedir)
	$(call quiet, $(CXX) $(CXXFLAGS) -O2 -m32 -fno-instrument-functions -o $@ -c fastlz/fastlz.cc, CXX fastlz/fastlz.cc)

$(out)/fastlz/lz: fastlz/fastlz.cc fastlz/lz.cc | generated-headers
	$(makedir)
	$(call quiet, $(CXX) $(CXXFLAGS) -O2 -o $@ $(filter %.cc, $^), CXX $@)

$(out)/loader-stripped.elf.lz.o: $(out)/loader-stripped.elf $(out)/fastlz/lz
	$(call quiet, $(out)/fastlz/lz $(out)/loader-stripped.elf, LZ loader-stripped.elf)
	$(call quiet, cd $(out); objcopy -B i386 -I binary -O elf32-i386 loader-stripped.elf.lz loader-stripped.elf.lz.o, OBJCOPY loader-stripped.elf.lz -> loader-stripped.elf.lz.o)

$(out)/fastlz/lzloader.o: fastlz/lzloader.cc | generated-headers
	$(makedir)
	$(call quiet, $(CXX) $(CXXFLAGS) -O0 -m32 -fno-instrument-functions -o $@ -c fastlz/lzloader.cc, CXX $<)

$(out)/lzloader.elf: $(out)/loader-stripped.elf.lz.o $(out)/fastlz/lzloader.o arch/x64/lzloader.ld \
	$(out)/fastlz/fastlz.o
	$(call very-quiet, scripts/check-image-size.sh $(out)/loader-stripped.elf)
	$(call quiet, $(LD) -o $@ --defsym=OSV_LZKERNEL_BASE=$(lzkernel_base) \
		-Bdynamic --export-dynamic --eh-frame-hdr --enable-new-dtags -z max-page-size=4096 \
		-T arch/x64/lzloader.ld \
		$(filter %.o, $^), LINK lzloader.elf)
	$(call quiet, truncate -s %32768 $@, ALIGN lzloader.elf)

acpi-defines = -DACPI_MACHINE_WIDTH=64 -DACPI_USE_LOCAL_CACHE

acpi-source := $(shell find external/$(arch)/acpica/source/components -type f -name '*.c')
acpi = $(patsubst %.c, %.o, $(acpi-source))

$(acpi:%=$(out)/%): CFLAGS += -fno-strict-aliasing -Wno-stringop-truncation

kernel_vm_shift := $(shell printf "0x%X" $(shell expr $$(( $(kernel_vm_base) - $(kernel_base) )) ))

endif # x64

ifeq ($(arch),aarch64)

kernel_vm_base := 0xfc0080000 #63GB
app_local_exec_tls_size := 0x40

include $(libfdt_base)/Makefile.libfdt
libfdt-source := $(patsubst %.c, $(libfdt_base)/%.c, $(LIBFDT_SRCS))
libfdt = $(patsubst %.c, %.o, $(libfdt-source))

$(out)/preboot.elf: arch/$(arch)/preboot.ld $(out)/arch/$(arch)/preboot.o
	$(call quiet, $(LD) -o $@ -T $^, LD $@)

$(out)/preboot.bin: $(out)/preboot.elf
	$(call quiet, $(OBJCOPY) -O binary $^ $@, OBJCOPY $@)

edata = $(shell readelf --syms $(out)/loader.elf | grep "\.edata" | awk '{print "0x" $$2}')
image_size = $$(( $(edata) - $(kernel_vm_base) ))

builder_edata = $(shell readelf --syms $(out)/zfs_builder.elf | grep "\.edata" | awk '{print "0x" $$2}')
builder_image_size = $$(( $(builder_edata) - $(kernel_vm_base) ))

$(out)/loader.img: $(out)/preboot.bin $(out)/loader-stripped.elf
	$(call quiet, dd if=$(out)/preboot.bin of=$@ > /dev/null 2>&1, DD $@ preboot.bin)
	$(call quiet, dd if=$(out)/loader-stripped.elf of=$@ conv=notrunc obs=4096 seek=16 > /dev/null 2>&1, DD $@ loader-stripped.elf)
	$(call quiet, scripts/imgedit.py setsize_aarch64 "-f raw $@" $(image_size), IMGEDIT $@)
	$(call quiet, scripts/imgedit.py setargs "-f raw $@" $(cmdline), IMGEDIT $@)

$(out)/zfs_builder.img: $(out)/preboot.bin $(out)/zfs_builder-stripped.elf
	$(call quiet, dd if=$(out)/preboot.bin of=$@ > /dev/null 2>&1, DD $@ preboot.bin)
	$(call quiet, dd if=$(out)/zfs_builder-stripped.elf of=$@ conv=notrunc obs=4096 seek=16 > /dev/null 2>&1, DD $@ zfs_builder-stripped.elf)
	$(call quiet, scripts/imgedit.py setsize_aarch64 "-f raw $@" $(builder_image_size), IMGEDIT $@)
	$(call quiet, scripts/imgedit.py setargs "-f raw $@" $(cmdline), IMGEDIT $@)

endif # aarch64

$(out)/bsd/sys/crypto/rijndael/rijndael-api-fst.o: COMMON+=-fno-strict-aliasing
$(out)/bsd/sys/crypto/sha2/sha2.o: COMMON+=-fno-strict-aliasing
$(out)/bsd/sys/net/route.o: COMMON+=-fno-strict-aliasing
$(out)/bsd/sys/net/rtsock.o: COMMON+=-fno-strict-aliasing
$(out)/bsd/sys/net/in.o: COMMON+=-fno-strict-aliasing
$(out)/bsd/sys/net/if.o: COMMON+=-fno-strict-aliasing
$(out)/bsd/sys/netinet/in_rmx.o: COMMON+=-fno-strict-aliasing
$(out)/bsd/sys/netinet/ip_input.o: COMMON+=-fno-strict-aliasing
$(out)/bsd/sys/netinet/in.o: COMMON+=-fno-strict-aliasing

$(out)/bsd/sys/cddl/contrib/opensolaris/uts/common/fs/zfs/metaslab.o: COMMON+=-Wno-tautological-compare

# A lot of the BSD code used to be C code, which commonly bzero()ed or
# memcpy()ed objects. In C++, this should not be done (objects have
# constructors and assignments), and gcc 8 starts to warn about it.
# Instead of fixing all these occurances, let's ask gcc to ignore this
# warning. At least for now.
$(out)/bsd/%.o: CXXFLAGS += -Wno-class-memaccess

bsd  = bsd/init.o
ifeq ($(conf_networking_stack),1)
bsd += bsd/net.o
endif
bsd += bsd/$(arch)/machine/in_cksum.o
bsd += bsd/sys/crypto/rijndael/rijndael-alg-fst.o
bsd += bsd/sys/crypto/rijndael/rijndael-api.o
bsd += bsd/sys/crypto/rijndael/rijndael-api-fst.o
bsd += bsd/sys/crypto/sha2/sha2.o
bsd += bsd/sys/libkern/arc4random.o
bsd += bsd/sys/libkern/random.o
ifeq ($(conf_networking_stack),1)
bsd += bsd/sys/libkern/inet_ntoa.o
bsd += bsd/sys/libkern/inet_aton.o
endif
bsd += bsd/sys/kern/md5c.o
ifeq ($(conf_networking_stack),1)
bsd += bsd/sys/kern/kern_mbuf.o
bsd += bsd/sys/kern/uipc_mbuf.o
bsd += bsd/sys/kern/uipc_mbuf2.o
bsd += bsd/sys/kern/uipc_domain.o
bsd += bsd/sys/kern/uipc_sockbuf.o
bsd += bsd/sys/kern/uipc_socket.o
bsd += bsd/sys/kern/uipc_syscalls.o
bsd += bsd/sys/kern/uipc_syscalls_wrap.o
endif
bsd += bsd/sys/kern/subr_bufring.o
bsd += bsd/sys/kern/subr_sbuf.o
bsd += bsd/sys/kern/subr_eventhandler.o
bsd += bsd/sys/kern/subr_hash.o
bsd += bsd/sys/kern/subr_taskqueue.o
$(out)/bsd/sys/kern/subr_taskqueue.o: COMMON += -Wno-dangling-pointer
ifeq ($(conf_networking_stack),1)
bsd += bsd/sys/kern/sys_socket.o
endif
bsd += bsd/sys/kern/subr_disk.o
ifeq ($(conf_networking_stack),1)
bsd += bsd/porting/route.o
bsd += bsd/porting/networking.o
endif
bsd += bsd/porting/netport.o
bsd += bsd/porting/netport1.o
bsd += bsd/porting/shrinker.o
bsd += bsd/porting/cpu.o
bsd += bsd/porting/uma_stub.o
bsd += bsd/porting/sync_stub.o
bsd += bsd/porting/callout.o
bsd += bsd/porting/synch.o
bsd += bsd/porting/kthread.o
bsd += bsd/porting/mmu.o
bsd += bsd/porting/pcpu.o
bsd += bsd/porting/bus_dma.o
ifeq ($(conf_networking_stack),1)
bsd += bsd/sys/netinet/if_ether.o
bsd += bsd/sys/compat/linux/linux_socket.o
bsd += bsd/sys/compat/linux/linux_ioctl.o
bsd += bsd/sys/compat/linux/linux_netlink.o
bsd += bsd/sys/net/if_ethersubr.o
bsd += bsd/sys/net/if_llatbl.o
bsd += bsd/sys/net/radix.o
bsd += bsd/sys/net/route.o
bsd += bsd/sys/net/raw_cb.o
bsd += bsd/sys/net/raw_usrreq.o
bsd += bsd/sys/net/rtsock.o
bsd += bsd/sys/net/netisr.o
bsd += bsd/sys/net/netisr1.o
bsd += bsd/sys/net/if_dead.o
bsd += bsd/sys/net/if_clone.o
bsd += bsd/sys/net/if_loop.o
bsd += bsd/sys/net/if.o
bsd += bsd/sys/net/pfil.o
bsd += bsd/sys/net/routecache.o
bsd += bsd/sys/netinet/in.o
bsd += bsd/sys/netinet/in_pcb.o
bsd += bsd/sys/netinet/in_proto.o
bsd += bsd/sys/netinet/in_mcast.o
$(out)/bsd/sys/netinet/in_mcast.o: COMMON += -Wno-maybe-uninitialized
bsd += bsd/sys/netinet/in_rmx.o
bsd += bsd/sys/netinet/ip_id.o
bsd += bsd/sys/netinet/ip_icmp.o
bsd += bsd/sys/netinet/ip_input.o
bsd += bsd/sys/netinet/ip_output.o
bsd += bsd/sys/netinet/ip_options.o
bsd += bsd/sys/netinet/raw_ip.o
bsd += bsd/sys/netinet/igmp.o
bsd += bsd/sys/netinet/udp_usrreq.o
bsd += bsd/sys/netinet/tcp_debug.o
bsd += bsd/sys/netinet/tcp_hostcache.o
bsd += bsd/sys/netinet/tcp_input.o
bsd += bsd/sys/netinet/tcp_lro.o
bsd += bsd/sys/netinet/tcp_output.o
bsd += bsd/sys/netinet/tcp_reass.o
bsd += bsd/sys/netinet/tcp_sack.o
bsd += bsd/sys/netinet/tcp_subr.o
bsd += bsd/sys/netinet/tcp_syncache.o
bsd += bsd/sys/netinet/tcp_timer.o
bsd += bsd/sys/netinet/tcp_timewait.o
bsd += bsd/sys/netinet/tcp_usrreq.o
bsd += bsd/sys/netinet/cc/cc.o
bsd += bsd/sys/netinet/cc/cc_cubic.o
bsd += bsd/sys/netinet/cc/cc_htcp.o
bsd += bsd/sys/netinet/cc/cc_newreno.o
bsd += bsd/sys/netinet/arpcache.o
<<<<<<< HEAD
ifeq ($(conf-INET6), 1)
bsd += bsd/sys/netinet6/dest6.o
bsd += bsd/sys/netinet6/frag6.o
bsd += bsd/sys/netinet6/icmp6.o
$(out)/bsd/sys/netinet6/icmp6.o: COMMON+=-Wno-address-of-packed-member
bsd += bsd/sys/netinet6/in6.o
$(out)/bsd/sys/netinet6/in6.o: COMMON+=-fno-strict-aliasing
bsd += bsd/sys/netinet6/in6_cksum.o
bsd += bsd/sys/netinet6/in6_ifattach.o
bsd += bsd/sys/netinet6/in6_mcast.o
bsd += bsd/sys/netinet6/in6_pcb.o
bsd += bsd/sys/netinet6/in6_proto.o
bsd += bsd/sys/netinet6/in6_rmx.o
$(out)/bsd/sys/netinet6/in6_rmx.o: COMMON+=-fno-strict-aliasing
bsd += bsd/sys/netinet6/in6_src.o
bsd += bsd/sys/netinet6/ip6_forward.o
bsd += bsd/sys/netinet6/ip6_id.o
bsd += bsd/sys/netinet6/ip6_input.o
bsd += bsd/sys/netinet6/ip6_output.o
bsd += bsd/sys/netinet6/mld6.o
$(out)/bsd/sys/netinet6/mld6.o: COMMON+=-Wno-address-of-packed-member
bsd += bsd/sys/netinet6/nd6.o
$(out)/bsd/sys/netinet6/nd6.o: COMMON+=-fno-strict-aliasing
bsd += bsd/sys/netinet6/nd6_nbr.o
bsd += bsd/sys/netinet6/nd6_rtr.o
$(out)/bsd/sys/netinet6/nd6_rtr.o: COMMON+=-fno-strict-aliasing
bsd += bsd/sys/netinet6/raw_ip6.o
$(out)/bsd/sys/netinet6/raw_ip6.o: COMMON+=-Wno-address-of-packed-member
bsd += bsd/sys/netinet6/route6.o
bsd += bsd/sys/netinet6/scope6.o
bsd += bsd/sys/netinet6/udp6_usrreq.o
=======
>>>>>>> 9c65058f
endif
ifeq ($(conf_drivers_xen),1)
bsd += bsd/sys/xen/evtchn.o
$(out)/bsd/sys/xen/evtchn.o: COMMON += -Wno-array-bounds -Wno-stringop-overread -Wno-stringop-overflow
endif

ifeq ($(arch),x64)
$(out)/bsd/%.o: COMMON += -DXEN -DXENHVM
ifeq ($(conf_drivers_xen),1)
bsd += bsd/sys/xen/gnttab.o
bsd += bsd/sys/xen/xenstore/xenstore.o
bsd += bsd/sys/xen/xenbus/xenbus.o
bsd += bsd/sys/xen/xenbus/xenbusb.o
bsd += bsd/sys/xen/xenbus/xenbusb_front.o
ifeq ($(conf_networking_stack),1)
bsd += bsd/sys/dev/xen/netfront/netfront.o
endif
bsd += bsd/sys/dev/xen/blkfront/blkfront.o
endif
ifeq ($(conf_drivers_hyperv),1)
bsd += bsd/sys/dev/hyperv/vmbus/hyperv.o
endif
ifeq ($(conf_networking_stack),1)
ifeq ($(conf_drivers_ena),1)
bsd += bsd/sys/contrib/ena_com/ena_eth_com.o
bsd += bsd/sys/contrib/ena_com/ena_com.o
bsd += bsd/sys/dev/ena/ena_datapath.o
bsd += bsd/sys/dev/ena/ena.o
$(out)/bsd/sys/dev/ena/%.o: CXXFLAGS += -Ibsd/sys/contrib
endif
endif
endif

bsd += bsd/sys/dev/random/hash.o
bsd += bsd/sys/dev/random/randomdev_soft.o
bsd += bsd/sys/dev/random/yarrow.o
bsd += bsd/sys/dev/random/random_harvestq.o
bsd += bsd/sys/dev/random/harvest.o
bsd += bsd/sys/dev/random/live_entropy_sources.o

$(out)/bsd/sys/%.o: COMMON += -Wno-sign-compare -Wno-narrowing -Wno-write-strings -Wno-parentheses -Wno-unused-but-set-variable

xdr :=
xdr += bsd/sys/xdr/xdr.o
xdr += bsd/sys/xdr/xdr_array.o
xdr += bsd/sys/xdr/xdr_mem.o

solaris :=
solaris += bsd/sys/cddl/compat/opensolaris/kern/opensolaris.o
solaris += bsd/sys/cddl/compat/opensolaris/kern/opensolaris_atomic.o
solaris += bsd/sys/cddl/compat/opensolaris/kern/opensolaris_cmn_err.o
solaris += bsd/sys/cddl/compat/opensolaris/kern/opensolaris_kmem.o
solaris += bsd/sys/cddl/compat/opensolaris/kern/opensolaris_kobj.o
solaris += bsd/sys/cddl/compat/opensolaris/kern/opensolaris_kstat.o
solaris += bsd/sys/cddl/compat/opensolaris/kern/opensolaris_policy.o
solaris += bsd/sys/cddl/compat/opensolaris/kern/opensolaris_sunddi.o
solaris += bsd/sys/cddl/compat/opensolaris/kern/opensolaris_string.o
solaris += bsd/sys/cddl/compat/opensolaris/kern/opensolaris_sysevent.o
solaris += bsd/sys/cddl/compat/opensolaris/kern/opensolaris_taskq.o
solaris += bsd/sys/cddl/compat/opensolaris/kern/opensolaris_uio.o
solaris += bsd/sys/cddl/contrib/opensolaris/common/acl/acl_common.o
solaris += bsd/sys/cddl/contrib/opensolaris/common/avl/avl.o
solaris += bsd/sys/cddl/contrib/opensolaris/common/nvpair/fnvpair.o
solaris += bsd/sys/cddl/contrib/opensolaris/common/nvpair/nvpair.o
$(out)/bsd/sys/cddl/contrib/opensolaris/common/nvpair/nvpair.o: CFLAGS += -Wno-stringop-overread
solaris += bsd/sys/cddl/contrib/opensolaris/common/nvpair/nvpair_alloc_fixed.o
solaris += bsd/sys/cddl/contrib/opensolaris/common/unicode/u8_textprep.o
solaris += bsd/sys/cddl/contrib/opensolaris/uts/common/os/callb.o
solaris += bsd/sys/cddl/contrib/opensolaris/uts/common/os/fm.o
solaris += bsd/sys/cddl/contrib/opensolaris/uts/common/os/list.o
solaris += bsd/sys/cddl/contrib/opensolaris/uts/common/os/nvpair_alloc_system.o
solaris += bsd/sys/cddl/contrib/opensolaris/uts/common/zmod/adler32.o
solaris += bsd/sys/cddl/contrib/opensolaris/uts/common/zmod/deflate.o
solaris += bsd/sys/cddl/contrib/opensolaris/uts/common/zmod/inffast.o
solaris += bsd/sys/cddl/contrib/opensolaris/uts/common/zmod/inflate.o
solaris += bsd/sys/cddl/contrib/opensolaris/uts/common/zmod/inftrees.o
solaris += bsd/sys/cddl/contrib/opensolaris/uts/common/zmod/opensolaris_crc32.o
solaris += bsd/sys/cddl/contrib/opensolaris/uts/common/zmod/trees.o
solaris += bsd/sys/cddl/contrib/opensolaris/uts/common/zmod/zmod.o
solaris += bsd/sys/cddl/contrib/opensolaris/uts/common/zmod/zmod_subr.o
solaris += bsd/sys/cddl/contrib/opensolaris/uts/common/zmod/zutil.o

zfs += bsd/sys/cddl/contrib/opensolaris/common/zfs/zfeature_common.o
zfs += bsd/sys/cddl/contrib/opensolaris/common/zfs/zfs_comutil.o
zfs += bsd/sys/cddl/contrib/opensolaris/common/zfs/zfs_deleg.o
zfs += bsd/sys/cddl/contrib/opensolaris/common/zfs/zfs_fletcher.o
zfs += bsd/sys/cddl/contrib/opensolaris/common/zfs/zfs_ioctl_compat.o
zfs += bsd/sys/cddl/contrib/opensolaris/common/zfs/zfs_namecheck.o
zfs += bsd/sys/cddl/contrib/opensolaris/common/zfs/zfs_prop.o
zfs += bsd/sys/cddl/contrib/opensolaris/common/zfs/zpool_prop.o
zfs += bsd/sys/cddl/contrib/opensolaris/common/zfs/zprop_common.o
zfs += bsd/sys/cddl/contrib/opensolaris/uts/common/fs/zfs/arc.o
zfs += bsd/sys/cddl/contrib/opensolaris/uts/common/fs/zfs/bplist.o
zfs += bsd/sys/cddl/contrib/opensolaris/uts/common/fs/zfs/bpobj.o
zfs += bsd/sys/cddl/contrib/opensolaris/uts/common/fs/zfs/bptree.o
zfs += bsd/sys/cddl/contrib/opensolaris/uts/common/fs/zfs/dbuf.o
zfs += bsd/sys/cddl/contrib/opensolaris/uts/common/fs/zfs/ddt.o
zfs += bsd/sys/cddl/contrib/opensolaris/uts/common/fs/zfs/ddt_zap.o
zfs += bsd/sys/cddl/contrib/opensolaris/uts/common/fs/zfs/dmu.o
#zfs += bsd/sys/cddl/contrib/opensolaris/uts/common/fs/zfs/dmu_diff.o
zfs += bsd/sys/cddl/contrib/opensolaris/uts/common/fs/zfs/dmu_object.o
zfs += bsd/sys/cddl/contrib/opensolaris/uts/common/fs/zfs/dmu_objset.o
#zfs += bsd/sys/cddl/contrib/opensolaris/uts/common/fs/zfs/dmu_send.o
zfs += bsd/sys/cddl/contrib/opensolaris/uts/common/fs/zfs/dmu_traverse.o
zfs += bsd/sys/cddl/contrib/opensolaris/uts/common/fs/zfs/dmu_tx.o
zfs += bsd/sys/cddl/contrib/opensolaris/uts/common/fs/zfs/dmu_zfetch.o
zfs += bsd/sys/cddl/contrib/opensolaris/uts/common/fs/zfs/dnode.o
zfs += bsd/sys/cddl/contrib/opensolaris/uts/common/fs/zfs/dnode_sync.o
zfs += bsd/sys/cddl/contrib/opensolaris/uts/common/fs/zfs/dsl_dataset.o
zfs += bsd/sys/cddl/contrib/opensolaris/uts/common/fs/zfs/dsl_deadlist.o
zfs += bsd/sys/cddl/contrib/opensolaris/uts/common/fs/zfs/dsl_deleg.o
zfs += bsd/sys/cddl/contrib/opensolaris/uts/common/fs/zfs/dsl_dir.o
zfs += bsd/sys/cddl/contrib/opensolaris/uts/common/fs/zfs/dsl_pool.o
zfs += bsd/sys/cddl/contrib/opensolaris/uts/common/fs/zfs/dsl_prop.o
zfs += bsd/sys/cddl/contrib/opensolaris/uts/common/fs/zfs/dsl_scan.o
zfs += bsd/sys/cddl/contrib/opensolaris/uts/common/fs/zfs/dsl_synctask.o
zfs += bsd/sys/cddl/contrib/opensolaris/uts/common/fs/zfs/gzip.o
zfs += bsd/sys/cddl/contrib/opensolaris/uts/common/fs/zfs/lzjb.o
zfs += bsd/sys/cddl/contrib/opensolaris/uts/common/fs/zfs/metaslab.o
zfs += bsd/sys/cddl/contrib/opensolaris/uts/common/fs/zfs/refcount.o
zfs += bsd/sys/cddl/contrib/opensolaris/uts/common/fs/zfs/rrwlock.o
zfs += bsd/sys/cddl/contrib/opensolaris/uts/common/fs/zfs/sa.o
zfs += bsd/sys/cddl/contrib/opensolaris/uts/common/fs/zfs/sha256.o
zfs += bsd/sys/cddl/contrib/opensolaris/uts/common/fs/zfs/spa.o
zfs += bsd/sys/cddl/contrib/opensolaris/uts/common/fs/zfs/space_map.o
zfs += bsd/sys/cddl/contrib/opensolaris/uts/common/fs/zfs/spa_config.o
zfs += bsd/sys/cddl/contrib/opensolaris/uts/common/fs/zfs/spa_errlog.o
zfs += bsd/sys/cddl/contrib/opensolaris/uts/common/fs/zfs/spa_history.o
zfs += bsd/sys/cddl/contrib/opensolaris/uts/common/fs/zfs/spa_misc.o
zfs += bsd/sys/cddl/contrib/opensolaris/uts/common/fs/zfs/txg.o
zfs += bsd/sys/cddl/contrib/opensolaris/uts/common/fs/zfs/uberblock.o
zfs += bsd/sys/cddl/contrib/opensolaris/uts/common/fs/zfs/unique.o
zfs += bsd/sys/cddl/contrib/opensolaris/uts/common/fs/zfs/vdev.o
zfs += bsd/sys/cddl/contrib/opensolaris/uts/common/fs/zfs/vdev_cache.o
zfs += bsd/sys/cddl/contrib/opensolaris/uts/common/fs/zfs/vdev_disk.o
zfs += bsd/sys/cddl/contrib/opensolaris/uts/common/fs/zfs/vdev_file.o
#zfs += bsd/sys/cddl/contrib/opensolaris/uts/common/fs/zfs/vdev_geom.o
zfs += bsd/sys/cddl/contrib/opensolaris/uts/common/fs/zfs/vdev_label.o
zfs += bsd/sys/cddl/contrib/opensolaris/uts/common/fs/zfs/vdev_mirror.o
zfs += bsd/sys/cddl/contrib/opensolaris/uts/common/fs/zfs/vdev_missing.o
zfs += bsd/sys/cddl/contrib/opensolaris/uts/common/fs/zfs/vdev_queue.o
zfs += bsd/sys/cddl/contrib/opensolaris/uts/common/fs/zfs/vdev_raidz.o
zfs += bsd/sys/cddl/contrib/opensolaris/uts/common/fs/zfs/vdev_root.o
zfs += bsd/sys/cddl/contrib/opensolaris/uts/common/fs/zfs/zap.o
zfs += bsd/sys/cddl/contrib/opensolaris/uts/common/fs/zfs/zap_leaf.o
zfs += bsd/sys/cddl/contrib/opensolaris/uts/common/fs/zfs/zap_micro.o
zfs += bsd/sys/cddl/contrib/opensolaris/uts/common/fs/zfs/zfeature.o
zfs += bsd/sys/cddl/contrib/opensolaris/uts/common/fs/zfs/zfs_acl.o
zfs += bsd/sys/cddl/contrib/opensolaris/uts/common/fs/zfs/zfs_byteswap.o
#zfs += bsd/sys/cddl/contrib/opensolaris/uts/common/fs/zfs/zfs_ctldir.o
zfs += bsd/sys/cddl/contrib/opensolaris/uts/common/fs/zfs/zfs_debug.o
zfs += bsd/sys/cddl/contrib/opensolaris/uts/common/fs/zfs/zfs_dir.o
zfs += bsd/sys/cddl/contrib/opensolaris/uts/common/fs/zfs/zfs_fm.o
zfs += bsd/sys/cddl/contrib/opensolaris/uts/common/fs/zfs/zfs_fuid.o
zfs += bsd/sys/cddl/contrib/opensolaris/uts/common/fs/zfs/zfs_ioctl.o
zfs += bsd/sys/cddl/contrib/opensolaris/uts/common/fs/zfs/zfs_init.o
zfs += bsd/sys/cddl/contrib/opensolaris/uts/common/fs/zfs/zfs_log.o
#zfs += bsd/sys/cddl/contrib/opensolaris/uts/common/fs/zfs/zfs_onexit.o
zfs += bsd/sys/cddl/contrib/opensolaris/uts/common/fs/zfs/zfs_replay.o
zfs += bsd/sys/cddl/contrib/opensolaris/uts/common/fs/zfs/zfs_rlock.o
zfs += bsd/sys/cddl/contrib/opensolaris/uts/common/fs/zfs/zfs_sa.o
zfs += bsd/sys/cddl/contrib/opensolaris/uts/common/fs/zfs/zfs_vfsops.o
zfs += bsd/sys/cddl/contrib/opensolaris/uts/common/fs/zfs/zfs_vnops.o
zfs += bsd/sys/cddl/contrib/opensolaris/uts/common/fs/zfs/zfs_znode.o
zfs += bsd/sys/cddl/contrib/opensolaris/uts/common/fs/zfs/zil.o
zfs += bsd/sys/cddl/contrib/opensolaris/uts/common/fs/zfs/zio.o
zfs += bsd/sys/cddl/contrib/opensolaris/uts/common/fs/zfs/zio_checksum.o
zfs += bsd/sys/cddl/contrib/opensolaris/uts/common/fs/zfs/zio_compress.o
zfs += bsd/sys/cddl/contrib/opensolaris/uts/common/fs/zfs/zio_inject.o
zfs += bsd/sys/cddl/contrib/opensolaris/uts/common/fs/zfs/zle.o
zfs += bsd/sys/cddl/contrib/opensolaris/uts/common/fs/zfs/zrlock.o
zfs += bsd/sys/cddl/contrib/opensolaris/uts/common/fs/zfs/zvol.o
zfs += bsd/sys/cddl/contrib/opensolaris/uts/common/fs/zfs/lz4.o

solaris += $(zfs)

$(zfs:%=$(out)/%): CFLAGS+= \
	-DBUILDING_ZFS \
	-Wno-array-bounds \
	-Ibsd/sys/cddl/contrib/opensolaris/uts/common/fs/zfs \
	-Ibsd/sys/cddl/contrib/opensolaris/common/zfs

$(solaris:%=$(out)/%): CFLAGS+= \
	-fno-strict-aliasing \
	-Wno-unknown-pragmas \
	-Wno-unused-variable \
	-Wno-switch \
	-Wno-maybe-uninitialized \
	-Ibsd/sys/cddl/compat/opensolaris \
	-Ibsd/sys/cddl/contrib/opensolaris/common \
	-Ibsd/sys/cddl/contrib/opensolaris/uts/common \
	-Ibsd/sys

$(solaris:%=$(out)/%): ASFLAGS+= \
	-Ibsd/sys/cddl/contrib/opensolaris/uts/common


libtsm :=
libtsm += drivers/libtsm/tsm_render.o
libtsm += drivers/libtsm/tsm_screen.o
libtsm += drivers/libtsm/tsm_vte.o
libtsm += drivers/libtsm/tsm_vte_charsets.o

drivers := $(bsd)
drivers += core/mmu.o
drivers += arch/$(arch)/early-console.o
drivers += drivers/blk-common.o
drivers += drivers/console.o
drivers += drivers/console-multiplexer.o
drivers += drivers/console-driver.o
drivers += drivers/line-discipline.o
drivers += drivers/clock.o
drivers += drivers/clock-common.o
drivers += drivers/clockevent.o
drivers += drivers/isa-serial-base.o
drivers += core/elf.o
$(out)/core/elf.o: CXXFLAGS += -DHIDE_SYMBOLS=$(conf_hide_symbols)
drivers += drivers/random.o
drivers += drivers/zfs.o
drivers += drivers/null.o
drivers += drivers/device.o
ifeq ($(conf_drivers_pci),1)
drivers += drivers/pci-generic.o
drivers += drivers/pci-device.o
drivers += drivers/pci-function.o
drivers += drivers/pci-bridge.o
endif
drivers += drivers/driver.o

ifeq ($(arch),x64)
ifeq ($(conf_drivers_vga),1)
drivers += $(libtsm)
drivers += drivers/vga.o
endif
drivers += drivers/kbd.o drivers/isa-serial.o
drivers += arch/$(arch)/pvclock-abi.o

ifeq ($(conf_drivers_virtio),1)
drivers += drivers/virtio.o
ifeq ($(conf_drivers_pci),1)
drivers += drivers/virtio-pci-device.o
endif
drivers += drivers/virtio-vring.o
ifeq ($(conf_drivers_mmio),1)
drivers += drivers/virtio-mmio.o
endif
ifeq ($(conf_drivers_nvme),1)
drivers += drivers/nvme.o
drivers += drivers/nvme-queue.o
endif
ifeq ($(conf_networking_stack),1)
drivers += drivers/virtio-net.o
endif
drivers += drivers/virtio-blk.o
drivers += drivers/virtio-scsi.o
drivers += drivers/virtio-rng.o
drivers += drivers/virtio-fs.o
endif

ifeq ($(conf_networking_stack),1)
ifeq ($(conf_drivers_vmxnet3),1)
drivers += drivers/vmxnet3.o
drivers += drivers/vmxnet3-queues.o
endif
endif
drivers += drivers/kvmclock.o
ifeq ($(conf_drivers_hyperv),1)
drivers += drivers/hypervclock.o
endif
ifeq ($(conf_drivers_acpi),1)
drivers += drivers/acpi.o
endif
ifeq ($(conf_drivers_hpet),1)
drivers += drivers/hpet.o
endif
ifeq ($(conf_drivers_pvpanic),1)
drivers += drivers/pvpanic.o
endif
drivers += drivers/rtc.o
ifeq ($(conf_drivers_ahci),1)
drivers += drivers/ahci.o
endif
ifeq ($(conf_drivers_scsi),1)
drivers += drivers/scsi-common.o
endif
ifeq ($(conf_drivers_ide),1)
drivers += drivers/ide.o
endif
ifeq ($(conf_drivers_pvscsi),1)
drivers += drivers/vmw-pvscsi.o
endif

ifeq ($(conf_drivers_xen),1)
drivers += drivers/xenclock.o
drivers += drivers/xenfront.o drivers/xenfront-xenbus.o drivers/xenfront-blk.o
drivers += drivers/xenplatform-pci.o
endif
ifeq ($(conf_networking_stack),1)
ifeq ($(conf_drivers_ena),1)
drivers += drivers/ena.o
endif
endif
endif # x64

ifeq ($(arch),aarch64)
drivers += drivers/mmio-isa-serial.o
drivers += drivers/pl011.o
drivers += drivers/pl031.o
ifeq ($(conf_drivers_cadence),1)
drivers += drivers/cadence-uart.o
endif
ifeq ($(conf_drivers_xen),1)
drivers += drivers/xenconsole.o
endif

ifeq ($(conf_drivers_virtio),1)
drivers += drivers/virtio.o
ifeq ($(conf_drivers_pci),1)
drivers += drivers/virtio-pci-device.o
endif
ifeq ($(conf_drivers_mmio),1)
drivers += drivers/virtio-mmio.o
endif
drivers += drivers/virtio-vring.o
drivers += drivers/virtio-rng.o
drivers += drivers/virtio-blk.o
drivers += drivers/virtio-net.o
drivers += drivers/virtio-fs.o
endif
endif # aarch64

ifeq ($(conf_tracepoints),1)
objects += arch/$(arch)/arch-trace.o
endif
objects += arch/$(arch)/arch-setup.o
objects += arch/$(arch)/signal.o
objects += arch/$(arch)/arch-cpu.o
objects += arch/$(arch)/backtrace.o
objects += arch/$(arch)/smp.o
objects += arch/$(arch)/elf-dl.o
objects += arch/$(arch)/entry.o
objects += arch/$(arch)/mmu.o
objects += arch/$(arch)/exceptions.o
objects += arch/$(arch)/dump.o
objects += arch/$(arch)/arch-elf.o
objects += arch/$(arch)/cpuid.o
objects += arch/$(arch)/firmware.o
objects += arch/$(arch)/hypervisor.o
objects += arch/$(arch)/interrupt.o
objects += arch/$(arch)/clone.o
ifeq ($(conf_drivers_pci),1)
objects += arch/$(arch)/pci.o
objects += arch/$(arch)/msi.o
endif
objects += arch/$(arch)/power.o
objects += arch/$(arch)/feexcept.o
ifeq ($(conf_drivers_xen),1)
objects += arch/$(arch)/xen.o
endif

ifeq ($(conf_memory_optimize),1)
$(out)/arch/x64/string-ssse3.o: CXXFLAGS += -mssse3
endif

ifeq ($(arch),aarch64)
objects += arch/$(arch)/psci.o
objects += arch/$(arch)/arm-clock.o
objects += arch/$(arch)/gic-common.o
objects += arch/$(arch)/gic-v2.o
objects += arch/$(arch)/gic-v3.o
objects += arch/$(arch)/arch-dtb.o
objects += arch/$(arch)/hypercall.o
objects += arch/$(arch)/memset.o
objects += arch/$(arch)/memcpy.o
ifeq ($(conf_memory_optimize),1)
objects += arch/$(arch)/memmove.o
endif
objects += arch/$(arch)/tlsdesc.o
objects += arch/$(arch)/sched.o
objects += $(libfdt)
endif

ifeq ($(arch),x64)
objects += arch/x64/dmi.o
ifeq ($(conf_memory_optimize),1)
objects += arch/x64/string.o
objects += arch/x64/string-ssse3.o
endif
objects += arch/x64/ioapic.o
objects += arch/x64/apic.o
objects += arch/x64/apic-clock.o
objects += arch/x64/entry-xen.o
objects += arch/x64/prctl.o
objects += arch/x64/vmlinux.o
objects += arch/x64/vmlinux-boot64.o
objects += arch/x64/pvh-boot.o
objects += arch/x64/syscall.o
ifeq ($(conf_drivers_acpi),1)
objects += $(acpi)
endif
endif # x64

ifeq ($(conf_drivers_xen),1)
objects += core/xen_intr.o
endif
objects += core/math.o
objects += core/spinlock.o
objects += core/lfmutex.o
objects += core/rwlock.o
objects += core/semaphore.o
objects += core/condvar.o
objects += core/debug.o
objects += core/rcu.o
objects += core/pagecache.o
objects += core/mempool.o
ifeq ($(conf_memory_tracker),1)
objects += core/alloctracker.o
endif
objects += core/printf.o
ifeq ($(conf_tracepoints),1)
objects += core/sampler.o
endif

objects += linux.o
objects += core/commands.o
objects += core/sched.o
objects += core/mmio.o
objects += core/kprintf.o
ifeq ($(conf_tracepoints),1)
objects += core/trace.o
objects += core/trace-count.o
objects += core/strace.o
objects += core/callstack.o
endif
objects += core/poll.o
objects += core/select.o
ifeq ($(conf_core_epoll),1)
objects += core/epoll.o
endif
ifeq ($(conf_core_newpoll),1)
objects += core/newpoll.o
endif
objects += core/power.o
objects += core/percpu.o
objects += core/per-cpu-counter.o
objects += core/percpu-worker.o
ifeq ($(conf_networking_dhcp),1)
objects += core/dhcp.o
endif
objects += core/run.o
objects += core/shutdown.o
objects += core/version.o
objects += core/waitqueue.o
objects += core/chart.o
ifeq ($(conf_networking_stack),1)
objects += core/net_channel.o
endif
objects += core/demangle.o
objects += core/async.o
objects += core/net_trace.o
objects += core/app.o
objects += core/libaio.o
ifeq ($(conf_core_namespaces),1)
objects += core/osv_execve.o
endif
ifeq ($(conf_core_c_wrappers),1)
objects += core/osv_c_wrappers.o
endif
objects += core/options.o
objects += core/string_utils.o

#include $(src)/libc/build.mk:
libc =
libc_to_hide =
musl =
environ_libc =
environ_musl =

ifeq ($(arch),x64)
musl_arch = x86_64
else
musl_arch = aarch64
endif

libc += internal/_chk_fail.o
libc_to_hide += internal/_chk_fail.o
libc += internal/floatscan.o
libc += internal/intscan.o
libc += internal/libc.o
libc += internal/shgetc.o

musl += ctype/__ctype_get_mb_cur_max.o
musl += ctype/__ctype_tolower_loc.o
musl += ctype/__ctype_toupper_loc.o
musl += ctype/isalnum.o
musl += ctype/isalpha.o
musl += ctype/isascii.o
musl += ctype/isblank.o
musl += ctype/iscntrl.o
musl += ctype/isdigit.o
musl += ctype/isgraph.o
musl += ctype/islower.o
musl += ctype/isprint.o
musl += ctype/ispunct.o
musl += ctype/isspace.o
musl += ctype/isupper.o
musl += ctype/iswalnum.o
musl += ctype/iswalpha.o
musl += ctype/iswblank.o
musl += ctype/iswcntrl.o
musl += ctype/iswctype.o
musl += ctype/iswdigit.o
musl += ctype/iswgraph.o
musl += ctype/iswlower.o
musl += ctype/iswprint.o
musl += ctype/iswpunct.o
musl += ctype/iswspace.o
musl += ctype/iswupper.o
musl += ctype/iswxdigit.o
musl += ctype/isxdigit.o
musl += ctype/toascii.o
musl += ctype/tolower.o
musl += ctype/toupper.o
musl += ctype/towctrans.o
musl += ctype/wcswidth.o
musl += ctype/wctrans.o
musl += ctype/wcwidth.o

musl += dirent/alphasort.o
musl += dirent/scandir.o

libc += env/__environ.o
musl += env/clearenv.o
musl += env/getenv.o
libc += env/secure_getenv.o
musl += env/putenv.o
musl += env/setenv.o
musl += env/unsetenv.o

environ_libc += env/__environ.c
environ_musl += env/clearenv.c
environ_musl += env/getenv.c
environ_libc += env/secure_getenv.c
environ_musl += env/putenv.c
environ_musl += env/setenv.c
environ_musl += env/unsetenv.c
environ_musl += string/strchrnul.c

musl += ctype/__ctype_b_loc.o

musl += errno/strerror.o
libc += errno/strerror.o

musl += locale/catclose.o
musl += locale/__mo_lookup.o
$(out)/musl/src/locale/__mo_lookup.o: CFLAGS += $(cc-hide-flags-$(conf_hide_symbols))
musl += locale/pleval.o
musl += locale/catgets.o
libc += locale/catopen.o
libc += locale/duplocale.o
libc += locale/freelocale.o
libc += locale/intl.o
libc += locale/langinfo.o
musl += locale/localeconv.o
libc += locale/setlocale.o
musl += locale/strcoll.o
musl += locale/strfmon.o
libc += locale/strtod_l.o
libc += locale/strtof_l.o
libc += locale/strtold_l.o
musl += locale/strxfrm.o
libc += locale/uselocale.o
musl += locale/wcscoll.o
musl += locale/wcsxfrm.o

musl += math/__cos.o
musl += math/__cosdf.o
musl += math/__cosl.o
musl += math/__expo2.o
musl += math/__expo2f.o
musl += math/__fpclassify.o
musl += math/__fpclassifyf.o
musl += math/__fpclassifyl.o
musl += math/__invtrigl.o
musl += math/__polevll.o
musl += math/__rem_pio2.o
musl += math/__rem_pio2_large.o
$(out)/musl/src/math/__rem_pio2_large.o: CFLAGS += -Wno-maybe-uninitialized
musl += math/__rem_pio2f.o
musl += math/__rem_pio2l.o
musl += math/__signbit.o
musl += math/__signbitf.o
musl += math/__signbitl.o
musl += math/__sin.o
musl += math/__sindf.o
musl += math/__sinl.o
musl += math/__tan.o
musl += math/__tandf.o
musl += math/__tanl.o
musl += math/__math_oflow.o
musl += math/__math_oflowf.o
musl += math/__math_xflow.o
musl += math/__math_xflowf.o
musl += math/__math_uflow.o
musl += math/__math_uflowf.o
musl += math/__math_divzero.o
musl += math/__math_divzerof.o
musl += math/__math_invalid.o
musl += math/__math_invalidf.o
musl += math/acos.o
musl += math/acosf.o
musl += math/acosh.o
musl += math/acoshf.o
musl += math/acoshl.o
musl += math/acosl.o
musl += math/asin.o
musl += math/asinf.o
musl += math/asinh.o
musl += math/asinhf.o
musl += math/asinhl.o
musl += math/asinl.o
musl += math/atan.o
musl += math/atan2.o
musl += math/atan2f.o
musl += math/atan2l.o
musl += math/atanf.o
musl += math/atanh.o
musl += math/atanhf.o
musl += math/atanhl.o
musl += math/atanl.o
musl += math/cbrt.o
musl += math/cbrtf.o
musl += math/cbrtl.o
musl += math/ceil.o
musl += math/ceilf.o
musl += math/ceill.o
musl += math/copysign.o
musl += math/copysignf.o
musl += math/copysignl.o
musl += math/cos.o
musl += math/cosf.o
musl += math/cosh.o
musl += math/coshf.o
musl += math/coshl.o
musl += math/cosl.o
musl += math/erf.o
musl += math/erff.o
musl += math/erfl.o
musl += math/exp.o
musl += math/exp_data.o
musl += math/exp10.o
musl += math/exp10f.o
musl += math/exp10l.o
musl += math/exp2.o
musl += math/exp2f.o
musl += math/exp2f_data.o
musl += math/exp2l.o
$(out)/musl/src/math/exp2l.o: CFLAGS += -Wno-unused-variable
musl += math/expf.o
musl += math/expl.o
musl += math/expm1.o
musl += math/expm1f.o
musl += math/expm1l.o
musl += math/fabs.o
musl += math/fabsf.o
musl += math/fabsl.o
musl += math/fdim.o
musl += math/fdimf.o
musl += math/fdiml.o
musl += math/floor.o
musl += math/floorf.o
musl += math/floorl.o
#musl += math/fma.o
#musl += math/fmaf.o
#musl += math/fmal.o
musl += math/fmax.o
musl += math/fmaxf.o
musl += math/fmaxl.o
musl += math/fmin.o
musl += math/fminf.o
musl += math/fminl.o
musl += math/fmod.o
musl += math/fmodf.o
musl += math/fmodl.o
musl += math/finite.o
musl += math/finitef.o
libc += math/finitel.o
musl += math/frexp.o
musl += math/frexpf.o
musl += math/frexpl.o
musl += math/hypot.o
musl += math/hypotf.o
musl += math/hypotl.o
musl += math/ilogb.o
$(out)/musl/src/math/ilogb.o: CFLAGS += -Wno-unknown-pragmas
musl += math/ilogbf.o
$(out)/musl/src/math/ilogbf.o: CFLAGS += -Wno-unknown-pragmas
musl += math/ilogbl.o
$(out)/musl/src/math/ilogbl.o: CFLAGS += -Wno-unknown-pragmas
musl += math/j0.o
musl += math/j0f.o
musl += math/j1.o
musl += math/j1f.o
musl += math/jn.o
musl += math/jnf.o
musl += math/ldexp.o
musl += math/ldexpf.o
musl += math/ldexpl.o
musl += math/lgamma.o
musl += math/lgamma_r.o
$(out)/musl/src/math/lgamma_r.o: CFLAGS += -Wno-maybe-uninitialized
musl += math/lgammaf.o
musl += math/lgammaf_r.o
$(out)/musl/src/math/lgammaf_r.o: CFLAGS += -Wno-maybe-uninitialized
musl += math/lgammal.o
$(out)/musl/src/math/lgammal.o: CFLAGS += -Wno-maybe-uninitialized
#musl += math/llrint.o
#musl += math/llrintf.o
#musl += math/llrintl.o
musl += math/llround.o
musl += math/llroundf.o
musl += math/llroundl.o
musl += math/log.o
musl += math/log_data.o
musl += math/log10.o
musl += math/log10f.o
musl += math/log10l.o
musl += math/log1p.o
musl += math/log1pf.o
musl += math/log1pl.o
musl += math/log2.o
musl += math/log2_data.o
musl += math/log2f.o
musl += math/log2f_data.o
musl += math/log2l.o
musl += math/logb.o
musl += math/logbf.o
musl += math/logbl.o
musl += math/logf.o
musl += math/logf_data.o
musl += math/logl.o
musl += math/lrint.o
#musl += math/lrintf.o
#musl += math/lrintl.o
musl += math/lround.o
musl += math/lroundf.o
musl += math/lroundl.o
musl += math/modf.o
musl += math/modff.o
musl += math/modfl.o
musl += math/nan.o
musl += math/nanf.o
musl += math/nanl.o
musl += math/nearbyint.o
$(out)/musl/src/math/nearbyint.o: CFLAGS += -Wno-unknown-pragmas
musl += math/nearbyintf.o
$(out)/musl/src/math/nearbyintf.o: CFLAGS += -Wno-unknown-pragmas
musl += math/nearbyintl.o
$(out)/musl/src/math/nearbyintl.o: CFLAGS += -Wno-unknown-pragmas
musl += math/nextafter.o
musl += math/nextafterf.o
musl += math/nextafterl.o
musl += math/nexttoward.o
musl += math/nexttowardf.o
musl += math/nexttowardl.o
musl += math/pow.o
musl += math/pow_data.o
musl += math/powf.o
musl += math/powf_data.o
musl += math/powl.o
musl += math/remainder.o
musl += math/remainderf.o
musl += math/remainderl.o
musl += math/remquo.o
musl += math/remquof.o
musl += math/remquol.o
musl += math/rint.o
musl += math/rintf.o
musl += math/rintl.o
musl += math/round.o
musl += math/roundf.o
musl += math/roundl.o
musl += math/scalb.o
musl += math/scalbf.o
musl += math/scalbln.o
musl += math/scalblnf.o
musl += math/scalblnl.o
musl += math/scalbn.o
musl += math/scalbnf.o
musl += math/scalbnl.o
musl += math/signgam.o
musl += math/significand.o
musl += math/significandf.o
musl += math/sin.o
musl += math/sincos.o
musl += math/sincosf.o
msul += math/sincosl.o
musl += math/sinf.o
musl += math/sinh.o
musl += math/sinhf.o
musl += math/sinhl.o
musl += math/sinl.o
musl += math/sqrt.o
musl += math/sqrtf.o
musl += math/sqrtl.o
musl += math/tan.o
musl += math/tanf.o
musl += math/tanh.o
musl += math/tanhf.o
musl += math/tanhl.o
musl += math/tanl.o
musl += math/tgamma.o
musl += math/tgammaf.o
musl += math/tgammal.o
musl += math/trunc.o
musl += math/truncf.o
musl += math/truncl.o

# Issue #867: Gcc 4.8.4 has a bug where it optimizes the trivial round-
# related functions incorrectly - it appears to convert calls to any
# function called round() to calls to a function called lround() -
# and similarly for roundf() and roundl().
# None of the specific "-fno-*" options disable this buggy optimization,
# unfortunately. The simplest workaround is to just disable optimization
# for the affected files.
$(out)/musl/src/math/lround.o: conf_compiler_opt := $(conf_compiler_opt) -O0
$(out)/musl/src/math/lroundf.o: conf_compiler_opt := $(conf_compiler_opt) -O0
$(out)/musl/src/math/lroundl.o: conf_compiler_opt := $(conf_compiler_opt) -O0
$(out)/musl/src/math/llround.o: conf_compiler_opt := $(conf_compiler_opt) -O0
$(out)/musl/src/math/llroundf.o: conf_compiler_opt := $(conf_compiler_opt) -O0
$(out)/musl/src/math/llroundl.o: conf_compiler_opt := $(conf_compiler_opt) -O0

musl += misc/a64l.o
musl += misc/basename.o
musl += misc/dirname.o
libc += misc/error.o
musl += misc/ffs.o
musl += misc/ffsl.o
musl += misc/ffsll.o
musl += misc/get_current_dir_name.o
ifeq ($(conf_networking_stack),1)
libc += misc/gethostid.o
endif
libc += misc/getopt.o
libc_to_hide += misc/getopt.o
libc += misc/getopt_long.o
libc_to_hide += misc/getopt_long.o
musl += misc/getsubopt.o
libc += misc/realpath.o
libc += misc/backtrace.o
libc += misc/uname.o
libc += misc/lockf.o
libc += misc/mntent.o
libc_to_hide += misc/mntent.o
musl += misc/nftw.o
libc += misc/__longjmp_chk.o

musl += signal/killpg.o
musl += signal/siginterrupt.o
musl += signal/sigrtmin.o
musl += signal/sigrtmax.o

musl += multibyte/btowc.o
musl += multibyte/internal.o
musl += multibyte/mblen.o
musl += multibyte/mbrlen.o
musl += multibyte/mbrtowc.o
musl += multibyte/mbsinit.o
musl += multibyte/mbsnrtowcs.o
libc += multibyte/__mbsnrtowcs_chk.o
musl += multibyte/mbsrtowcs.o
libc += multibyte/__mbsrtowcs_chk.o
musl += multibyte/mbstowcs.o
libc += multibyte/__mbstowcs_chk.o
musl += multibyte/mbtowc.o
musl += multibyte/wcrtomb.o
musl += multibyte/wcsnrtombs.o
musl += multibyte/wcsrtombs.o
musl += multibyte/wcstombs.o
musl += multibyte/wctob.o
musl += multibyte/wctomb.o

$(out)/libc/multibyte/mbsrtowcs.o: CFLAGS += -Imusl/src/multibyte

musl += network/htonl.o
musl += network/htons.o
musl += network/ntohl.o
musl += network/ntohs.o
ifeq ($(conf_networking_stack),1)
libc += network/gethostbyname_r.o
musl += network/gethostbyname2_r.o
musl += network/gethostbyaddr_r.o
musl += network/gethostbyaddr.o
musl += network/resolvconf.o
musl += network/res_msend.o
$(out)/musl/src/network/res_msend.o: CFLAGS += -Wno-maybe-uninitialized --include libc/syscall_to_function.h --include libc/internal/pthread_stubs.h $(cc-hide-flags-$(conf_hide_symbols))
$(out)/libc/multibyte/mbsrtowcs.o: CFLAGS += -Imusl/src/multibyte
musl += network/lookup_ipliteral.o
libc += network/getaddrinfo.o
libc += network/freeaddrinfo.o
musl += network/res_mkquery.o
musl += network/dns_parse.o
musl += network/in6addr_any.o
musl += network/in6addr_loopback.o
musl += network/lookup_name.o
musl += network/lookup_serv.o
libc += network/getnameinfo.o
libc += network/__dns.o
libc_to_hide += network/__dns.o
libc += network/__ipparse.o
libc_to_hide += network/__ipparse.o
musl += network/inet_addr.o
musl += network/inet_aton.o
musl += network/inet_pton.o
musl += network/inet_ntop.o
musl += network/proto.o
musl += network/if_indextoname.o
$(out)/musl/src/network/if_indextoname.o: CFLAGS += --include libc/syscall_to_function.h --include libc/network/__socket.h -Wno-stringop-truncation
musl += network/if_nametoindex.o
$(out)/musl/src/network/if_nametoindex.o: CFLAGS += --include libc/syscall_to_function.h --include libc/network/__socket.h -Wno-stringop-truncation
musl += network/gai_strerror.o
musl += network/h_errno.o
musl += network/getservbyname_r.o
musl += network/getservbyname.o
musl += network/getservbyport_r.o
musl += network/getservbyport.o
musl += network/getifaddrs.o
musl += network/if_nameindex.o
musl += network/if_freenameindex.o
musl += network/netlink.o
$(out)/musl/src/network/netlink.o: CFLAGS += --include libc/syscall_to_function.h --include libc/network/__netlink.h
endif
musl += network/dn_expand.o
musl += network/res_init.o

musl += prng/rand.o
musl += prng/rand_r.o
libc += prng/random.o
musl += prng/__rand48_step.o
musl += prng/__seed48.o
musl += prng/drand48.o
musl += prng/lcong48.o
musl += prng/lrand48.o
musl += prng/mrand48.o
musl += prng/seed48.o
$(out)/musl/src/prng/seed48.o: CFLAGS += -Wno-array-parameter
musl += prng/srand48.o
libc += random.o

libc += process/execve.o
musl += process/execle.o
musl += process/execv.o
musl += process/execl.o
libc += process/waitpid.o
musl += process/wait.o

musl += setjmp/$(musl_arch)/setjmp.o
musl += setjmp/$(musl_arch)/longjmp.o
libc += arch/$(arch)/setjmp/sigsetjmp.o
libc += signal/block.o
libc += signal/siglongjmp.o
ifeq ($(arch),x64)
libc += arch/$(arch)/ucontext/getcontext.o
libc += arch/$(arch)/ucontext/setcontext.o
libc += arch/$(arch)/ucontext/start_context.o
libc_to_hide += arch/$(arch)/ucontext/start_context.o
libc += arch/$(arch)/ucontext/ucontext.o
ifeq ($(conf_memory_optimize),1)
libc += string/memmove.o
endif
endif

musl += search/tfind.o
musl += search/tsearch.o

musl += stdio/__fclose_ca.o
libc += stdio/__fdopen.o
$(out)/libc/stdio/__fdopen.o: CFLAGS += --include libc/syscall_to_function.h
musl += stdio/__fmodeflags.o
libc += stdio/__fopen_rb_ca.o
libc += stdio/__fprintf_chk.o
libc += stdio/__lockfile.o
musl += stdio/__overflow.o
musl += stdio/__stdio_close.o
$(out)/musl/src/stdio/__stdio_close.o: CFLAGS += --include libc/syscall_to_function.h
musl += stdio/__stdio_exit.o
libc += stdio/__stdio_read.o
musl += stdio/__stdio_seek.o
$(out)/musl/src/stdio/__stdio_seek.o: CFLAGS += --include libc/syscall_to_function.h
musl += stdio/__stdio_write.o
$(out)/musl/src/stdio/__stdio_write.o: CFLAGS += --include libc/syscall_to_function.h
libc += stdio/__stdout_write.o
musl += stdio/__string_read.o
musl += stdio/__toread.o
musl += stdio/__towrite.o
musl += stdio/__uflow.o
libc += stdio/__vfprintf_chk.o
libc += stdio/ofl.o
musl += stdio/ofl_add.o
musl += stdio/asprintf.o
musl += stdio/clearerr.o
musl += stdio/dprintf.o
musl += stdio/ext.o
musl += stdio/ext2.o
musl += stdio/fclose.o
musl += stdio/feof.o
musl += stdio/ferror.o
musl += stdio/fflush.o
libc += stdio/fgetc.o
musl += stdio/fgetln.o
musl += stdio/fgetpos.o
musl += stdio/fgets.o
musl += stdio/fgetwc.o
musl += stdio/fgetws.o
musl += stdio/fileno.o
libc += stdio/flockfile.o
libc += stdio/fmemopen.o
musl += stdio/fopen.o
$(out)/musl/src/stdio/fopen.o: CFLAGS += --include libc/syscall_to_function.h
musl += stdio/fprintf.o
libc += stdio/fputc.o
musl += stdio/fputs.o
musl += stdio/fputwc.o
musl += stdio/fputws.o
musl += stdio/fread.o
libc += stdio/__fread_chk.o
musl += stdio/freopen.o
$(out)/musl/src/stdio/freopen.o: CFLAGS += --include libc/syscall_to_function.h
musl += stdio/fscanf.o
musl += stdio/fseek.o
musl += stdio/fsetpos.o
musl += stdio/ftell.o
libc += stdio/ftrylockfile.o
libc += stdio/funlockfile.o
musl += stdio/fwide.o
musl += stdio/fwprintf.o
musl += stdio/fwrite.o
musl += stdio/fwscanf.o
libc += stdio/getc.o
musl += stdio/getc_unlocked.o
libc += stdio/getchar.o
musl += stdio/getchar_unlocked.o
musl += stdio/getdelim.o
musl += stdio/getline.o
musl += stdio/gets.o
musl += stdio/getw.o
musl += stdio/getwc.o
musl += stdio/getwchar.o
libc += stdio/open_memstream.o
libc += stdio/open_wmemstream.o
musl += stdio/perror.o
musl += stdio/printf.o
libc += stdio/putc.o
musl += stdio/putc_unlocked.o
libc += stdio/putchar.o
musl += stdio/putchar_unlocked.o
musl += stdio/puts.o
musl += stdio/putw.o
musl += stdio/putwc.o
musl += stdio/putwchar.o
libc += stdio/remove.o
musl += stdio/rewind.o
musl += stdio/scanf.o
musl += stdio/setbuf.o
musl += stdio/setbuffer.o
musl += stdio/setlinebuf.o
libc += stdio/setvbuf.o
musl += stdio/snprintf.o
musl += stdio/sprintf.o
libc += stdio/sscanf.o
libc += stdio/stderr.o
libc += stdio/stdin.o
libc += stdio/stdout.o
musl += stdio/swprintf.o
musl += stdio/swscanf.o
musl += stdio/tempnam.o
$(out)/musl/src/stdio/tempnam.o: CFLAGS += --include libc/syscall_to_function.h
musl += stdio/tmpfile.o
$(out)/musl/src/stdio/tmpfile.o: CFLAGS += --include libc/syscall_to_function.h
musl += stdio/tmpnam.o
$(out)/musl/src/stdio/tmpnam.o: CFLAGS += --include libc/syscall_to_function.h
musl += stdio/ungetc.o
musl += stdio/ungetwc.o
musl += stdio/vasprintf.o
libc += stdio/vdprintf.o
libc += stdio/vfprintf.o
$(out)/libc/stdio/vfprintf.o: COMMON += -Wno-maybe-uninitialized
musl += stdio/vfscanf.o
$(out)/musl/src/stdio/vfscanf.o: COMMON += -Wno-maybe-uninitialized
musl += stdio/vfwprintf.o
musl += stdio/vfwscanf.o
$(out)/musl/src/stdio/vfwscanf.o: COMMON += -Wno-maybe-uninitialized
musl += stdio/vprintf.o
musl += stdio/vscanf.o
libc += stdio/vsnprintf.o
musl += stdio/vsprintf.o
libc += stdio/vsscanf.o
libc += stdio/vswprintf.o
libc += stdio/vswscanf.o
musl += stdio/vwprintf.o
musl += stdio/vwscanf.o
musl += stdio/wprintf.o
musl += stdio/wscanf.o
libc += stdio/printf-hooks.o

musl += stdlib/abs.o
musl += stdlib/atof.o
musl += stdlib/atoi.o
musl += stdlib/atol.o
musl += stdlib/atoll.o
musl += stdlib/bsearch.o
musl += stdlib/div.o
musl += stdlib/ecvt.o
musl += stdlib/fcvt.o
musl += stdlib/gcvt.o
musl += stdlib/imaxabs.o
musl += stdlib/imaxdiv.o
musl += stdlib/labs.o
musl += stdlib/ldiv.o
musl += stdlib/llabs.o
musl += stdlib/lldiv.o
musl += stdlib/qsort.o
$(out)/musl/src/stdlib/qsort.o: COMMON += -Wno-dangling-pointer
libc += stdlib/qsort_r.o
$(out)/libc/stdlib/qsort_r.o: COMMON += -Wno-dangling-pointer
libc += stdlib/strtol.o
libc += stdlib/strtod.o
libc += stdlib/wcstol.o
ifeq ($(arch),x64)
libc += stdlib/unimplemented.o
endif

libc += string/__memcpy_chk.o
libc += string/explicit_bzero.o
libc += string/__explicit_bzero_chk.o
musl += string/bcmp.o
musl += string/bcopy.o
musl += string/bzero.o
musl += string/index.o
musl += string/memccpy.o
musl += string/memchr.o
musl += string/memcmp.o
ifeq ($(conf_memory_optimize),1)
libc += string/memcpy.o
libc_to_hide += string/memcpy.o
else
musl += string/memcpy.o
musl += string/memset.o
musl += string/memmove.o
endif
musl += string/memmem.o
musl += string/mempcpy.o
musl += string/memrchr.o
libc += string/__memmove_chk.o
libc += string/memset.o
libc_to_hide += string/memset.o
libc += string/__memset_chk.o
libc += string/rawmemchr.o
musl += string/rindex.o
musl += string/stpcpy.o
libc += string/__stpcpy_chk.o
musl += string/stpncpy.o
musl += string/strcasecmp.o
musl += string/strcasestr.o
musl += string/strcat.o
libc += string/__strcat_chk.o
musl += string/strchr.o
musl += string/strchrnul.o
musl += string/strcmp.o
musl += string/strcpy.o
libc += string/__strcpy_chk.o
musl += string/strcspn.o
musl += string/strdup.o
libc += string/strerror_r.o
musl += string/strlcat.o
musl += string/strlcpy.o
musl += string/strlen.o
musl += string/strncasecmp.o
musl += string/strncat.o
libc += string/__strncat_chk.o
musl += string/strncmp.o
musl += string/strncpy.o
libc += string/__strncpy_chk.o
musl += string/strndup.o
musl += string/strnlen.o
musl += string/strpbrk.o
musl += string/strrchr.o
musl += string/strsep.o
libc += string/stresep.o
libc_to_hide += string/stresep.o
musl += string/strsignal.o
musl += string/strspn.o
musl += string/strstr.o
musl += string/strtok.o
musl += string/strtok_r.o
musl += string/strverscmp.o
musl += string/swab.o
musl += string/wcpcpy.o
musl += string/wcpncpy.o
musl += string/wcscasecmp.o
musl += string/wcscasecmp_l.o
musl += string/wcscat.o
musl += string/wcschr.o
musl += string/wcscmp.o
musl += string/wcscpy.o
libc += string/__wcscpy_chk.o
musl += string/wcscspn.o
musl += string/wcsdup.o
musl += string/wcslen.o
musl += string/wcsncasecmp.o
musl += string/wcsncasecmp_l.o
musl += string/wcsncat.o
musl += string/wcsncmp.o
musl += string/wcsncpy.o
libc += string/__wcsncpy_chk.o
musl += string/wcsnlen.o
musl += string/wcspbrk.o
musl += string/wcsrchr.o
musl += string/wcsspn.o
musl += string/wcsstr.o
musl += string/wcstok.o
musl += string/wcswcs.o
musl += string/wmemchr.o
musl += string/wmemcmp.o
musl += string/wmemcpy.o
libc += string/__wmemcpy_chk.o
musl += string/wmemmove.o
libc += string/__wmemmove_chk.o
musl += string/wmemset.o
libc += string/__wmemset_chk.o

musl += temp/__randname.o
musl += temp/mkdtemp.o
musl += temp/mkstemp.o
musl += temp/mktemp.o
musl += temp/mkostemp.o
musl += temp/mkostemps.o

musl += time/__map_file.o
$(out)/musl/src/time/__map_file.o: CFLAGS += --include libc/syscall_to_function.h
musl += time/__month_to_secs.o
musl += time/__secs_to_tm.o
musl += time/__tm_to_secs.o
libc += time/__tz.o
$(out)/libc/time/__tz.o: pre-include-api = -isystem include/api/internal_musl_headers -isystem musl/src/include
libc += time/__year_to_secs.o
musl += time/asctime.o
musl += time/asctime_r.o
musl += time/ctime.o
musl += time/ctime_r.o
musl += time/difftime.o
musl += time/getdate.o
musl += time/gmtime.o
musl += time/gmtime_r.o
musl += time/localtime.o
musl += time/localtime_r.o
musl += time/mktime.o
musl += time/strftime.o
musl += time/strptime.o
musl += time/time.o
musl += time/timegm.o
musl += time/wcsftime.o
musl += time/ftime.o
$(out)/libc/time/ftime.o: CFLAGS += -Ilibc/include

musl += termios/tcflow.o

musl += unistd/sleep.o
musl += unistd/gethostname.o
libc += unistd/sethostname.o
libc += unistd/sync.o
libc += unistd/getpgid.o
libc += unistd/setpgid.o
libc += unistd/getpgrp.o
libc += unistd/getppid.o
libc += unistd/getsid.o
libc += unistd/ttyname_r.o
musl += unistd/ttyname.o
musl += unistd/tcgetpgrp.o
musl += unistd/tcsetpgrp.o
musl += unistd/setpgrp.o

musl += regex/fnmatch.o
musl += regex/glob.o
musl += regex/regcomp.o
$(out)/musl/src/regex/regcomp.o: CFLAGS += -UNDEBUG
musl += regex/regexec.o
$(out)/musl/src/regex/regexec.o: CFLAGS += -UNDEBUG
musl += regex/regerror.o
musl += regex/tre-mem.o
$(out)/musl/src/regex/tre-mem.o: CFLAGS += -UNDEBUG

libc += pthread.o
libc_to_hide += pthread.o
libc += pthread_barrier.o
libc += libc.o
libc += dlfcn.o
libc += time.o
libc_to_hide += time.o
libc += signal.o
libc_to_hide += signal.o
libc += mman.o
libc_to_hide += mman.o
libc += sem.o
libc_to_hide += sem.o
libc += pipe_buffer.o
libc_to_hide += pipe_buffer.o
libc += pipe.o
libc_to_hide += pipe.o
libc += af_local.o
libc_to_hide += af_local.o
libc += user.o
libc += resource.o
libc += mount.o
libc += eventfd.o
libc_to_hide += eventfd.o
libc += timerfd.o
libc_to_hide += timerfd.o
libc += shm.o
libc += inotify.o
libc += __pread64_chk.o
libc += __read_chk.o
libc += syslog.o
libc += cxa_thread_atexit.o
libc += cpu_set.o
libc += malloc_hooks.o
libc += mallopt.o

libc += linux/makedev.o

musl += fenv/fegetexceptflag.o
musl += fenv/feholdexcept.o
musl += fenv/fesetexceptflag.o
musl += fenv/fesetround.o
musl += fenv/$(musl_arch)/fenv.o

musl += crypt/crypt_blowfish.o
musl += crypt/crypt.o
musl += crypt/crypt_des.o
musl += crypt/crypt_md5.o
musl += crypt/crypt_r.o
musl += crypt/crypt_sha256.o
musl += crypt/crypt_sha512.o
musl += crypt/encrypt.o

#include $(src)/fs/build.mk:

fs_objs :=

fs_objs += fs.o \
	unsupported.o

fs_objs += vfs/main.o \
	vfs/kern_descrip.o \
	vfs/kern_physio.o \
	vfs/subr_uio.o \
	vfs/vfs_bdev.o \
	vfs/vfs_bio.o \
	vfs/vfs_conf.o \
	vfs/vfs_lookup.o \
	vfs/vfs_mount.o \
	vfs/vfs_vnode.o \
	vfs/vfs_task.o \
	vfs/vfs_syscalls.o \
	vfs/vfs_fops.o \
	vfs/vfs_dentry.o

fs_objs += ramfs/ramfs_vfsops.o \
	ramfs/ramfs_vnops.o

fs_objs += devfs/devfs_vnops.o \
	devfs/device.o

fs_objs += rofs/rofs_vfsops.o \
	rofs/rofs_vnops.o \
	rofs/rofs_cache.o \
	rofs/rofs_common.o

ifeq ($(conf_drivers_virtio),1)
fs_objs += virtiofs/virtiofs_vfsops.o \
	virtiofs/virtiofs_vnops.o \
	virtiofs/virtiofs_dax.o
endif

fs_objs += pseudofs/pseudofs.o
ifeq ($(conf_fs_procfs),1)
fs_objs += procfs/procfs_vnops.o
endif
ifeq ($(conf_fs_sysfs),1)
fs_objs += sysfs/sysfs_vnops.o
endif
fs_objs += zfs/zfs_null_vfsops.o

objects += $(addprefix fs/, $(fs_objs))
objects += $(addprefix libc/, $(libc))
objects += $(addprefix musl/src/, $(musl))

libc_objects_to_hide = $(addprefix $(out)/libc/, $(libc_to_hide))
$(libc_objects_to_hide): cc-hide-flags = $(cc-hide-flags-$(conf_hide_symbols))
$(libc_objects_to_hide): cxx-hide-flags = $(cxx-hide-flags-$(conf_hide_symbols))

libstdc++.a := $(shell $(CXX) -print-file-name=libstdc++.a)
ifeq ($(filter /%,$(libstdc++.a)),)
ifeq ($(arch),aarch64)
    libstdc++.a := $(shell find $(aarch64_gccbase)/ -name libstdc++.a)
    ifeq ($(libstdc++.a),)
        $(error Error: libstdc++.a needs to be installed.)
    endif
else
    $(error Error: libstdc++.a needs to be installed.)
endif
endif

libgcc.a := $(shell $(CC) -print-libgcc-file-name)
ifeq ($(filter /%,$(libgcc.a)),)
ifeq ($(arch),aarch64)
    libgcc.a := $(shell find $(aarch64_gccbase)/ -name libgcc.a |  grep -v /32/)
    ifeq ($(libgcc.a),)
        $(error Error: libgcc.a needs to be installed.)
    endif
else
    $(error Error: libgcc.a needs to be installed.)
endif
endif

libgcc_eh.a := $(shell $(CC) -print-file-name=libgcc_eh.a)
ifeq ($(filter /%,$(libgcc_eh.a)),)
ifeq ($(arch),aarch64)
    libgcc_eh.a := $(shell find $(aarch64_gccbase)/ -name libgcc_eh.a |  grep -v /32/)
    ifeq ($(libgcc_eh.a),)
        $(error Error: libgcc_eh.a needs to be installed.)
    endif
else
    $(error Error: libgcc_eh.a needs to be installed.)
endif
endif

#Allow user specify non-default location of boost
ifeq ($(boost_base),)
    # link with -mt if present, else the base version (and hope it is multithreaded)
    boost-mt := -mt
    boost-lib-dir := $(dir $(shell $(CC) --print-file-name libboost_system$(boost-mt).a))
    ifeq ($(filter /%,$(boost-lib-dir)),)
        boost-mt :=
        boost-lib-dir := $(dir $(shell $(CC) --print-file-name libboost_system$(boost-mt).a))
    endif
    # When boost_env=host, we won't use "-nostdinc", so the build machine's
    # header files will be used normally. So we don't need to add anything
    # special for Boost.
    boost-includes =
    ifeq ($(filter /%,$(boost-lib-dir)),)
        # If the compiler cannot find the boost library, for aarch64 we look in a
        # special location before giving up.
        ifeq ($(arch),aarch64)
            aarch64_boostbase = build/downloaded_packages/aarch64/boost/install
            ifeq (,$(wildcard $(aarch64_boostbase)))
                $(error Missing $(aarch64_boostbase) directory. Please run "./scripts/download_aarch64_packages.py")
            endif

            boost-lib-dir := $(firstword $(dir $(shell find $(aarch64_boostbase)/ -name libboost_system*.a)))
            boost-mt := $(if $(filter %-mt.a, $(wildcard $(boost-lib-dir)/*.a)),-mt)
            boost-includes = -isystem $(aarch64_boostbase)/usr/include
        else
            $(error Error: libboost_system.a needs to be installed.)
        endif
    endif
else
    # Use boost specified by the user
    boost-lib-dir := $(firstword $(dir $(shell find $(boost_base)/ -name libboost_system*.a)))
    boost-mt := $(if $(filter %-mt.a, $(wildcard $(boost-lib-dir)/*.a)),-mt)
    boost-includes = -isystem $(boost_base)/usr/include
endif

boost-libs := $(boost-lib-dir)/libboost_system$(boost-mt).a

objects += fs/nfs/nfs_null_vfsops.o
objects += fs/ext/ext_null_vfsops.o

$(out)/loader.o: CXXFLAGS += -DHIDE_SYMBOLS=$(conf_hide_symbols)
$(out)/core/trace.o: CXXFLAGS += -DHIDE_SYMBOLS=$(conf_hide_symbols)

# The OSv kernel is linked into an ordinary, non-PIE, executable, so there is no point in compiling
# with -fPIC or -fpie and objects that can be linked into a PIE. On the contrary, PIE-compatible objects
# have overheads and can cause problems (see issue #1112). Recently, on some systems gcc's
# default was changed to use -fpie, so we need to undo this default by explicitly specifying -fno-pie.
$(objects:%=$(out)/%) $(drivers:%=$(out)/%) $(out)/arch/$(arch)/boot.o $(out)/loader.o $(out)/runtime.o: COMMON += -fno-pie

# ld has a known bug (https://sourceware.org/bugzilla/show_bug.cgi?id=6468)
# where if the executable doesn't use shared libraries, its .dynamic section
# is dropped, even when we use the "--export-dynamic" (which is silently
# ignored). The workaround is to link loader.elf with a do-nothing library.
$(out)/dummy-shlib.so: $(out)/dummy-shlib.o
	$(call quiet, $(CXX) -nodefaultlibs -shared $(gcc-sysroot) -o $@ $^, LINK $@)

stage1_targets = $(out)/arch/$(arch)/boot.o $(out)/loader.o $(out)/runtime.o $(drivers:%=$(out)/%) $(objects:%=$(out)/%) $(out)/dummy-shlib.so
stage1: $(stage1_targets) links $(out)/default_version_script
.PHONY: stage1

loader_options_dep = $(out)/arch/$(arch)/loader_options.ld
$(loader_options_dep): stage1
	$(makedir)
	@if [ '$(shell cat $(loader_options_dep) 2>&1)' != 'APP_LOCAL_EXEC_TLS_SIZE = $(app_local_exec_tls_size);' ]; then \
		echo -n "APP_LOCAL_EXEC_TLS_SIZE = $(app_local_exec_tls_size);" > $(loader_options_dep) ; \
	fi

ifeq ($(conf_hide_symbols),1)
version_script_file:=$(out)/version_script
#Detect which version script to be used and copy to $(out)/version_script
#so that loader.elf/zfs_builder.elf is rebuilt accordingly if version script has changed
ifdef conf_version_script
ifeq (,$(wildcard $(conf_version_script)))
    $(error Missing version script: $(conf_version_script))
endif
ifneq ($(shell cmp $(out)/version_script $(conf_version_script)),)
$(shell cp $(conf_version_script) $(out)/version_script)
endif
else
ifeq ($(shell test -e $(out)/version_script || echo -n no),no)
$(shell cp $(out)/default_version_script $(out)/version_script)
endif
ifneq ($(shell cmp $(out)/version_script $(out)/default_version_script),)
$(shell cp $(out)/default_version_script $(out)/version_script)
endif
endif
linker_archives_options = --no-whole-archive $(libstdc++.a) $(libgcc.a) $(libgcc_eh.a) $(boost-libs) \
  --exclude-libs libstdc++.a --gc-sections
ifneq ($(shell grep -c iconv $(out)/version_script),0)
musl += locale/iconv.o
musl += locale/iconv_close.o
else
libc += locale/iconv_stubs.o
endif
else
linker_archives_options = --whole-archive $(libstdc++.a) $(libgcc_eh.a) $(boost-libs) --no-whole-archive $(libgcc.a)
musl += locale/iconv.o
musl += locale/iconv_close.o
endif

$(out)/default_version_script: exported_symbols/*.symbols exported_symbols/$(arch)/*.symbols
	$(call quiet, scripts/generate_version_script.sh $(out)/default_version_script, GEN default_version_script)

ifeq ($(arch),aarch64)
def_symbols = --defsym=OSV_KERNEL_VM_BASE=$(kernel_vm_base)
else
def_symbols = --defsym=OSV_KERNEL_BASE=$(kernel_base) \
              --defsym=OSV_KERNEL_VM_BASE=$(kernel_vm_base) \
              --defsym=OSV_KERNEL_VM_SHIFT=$(kernel_vm_shift)
endif

$(out)/loader.elf: $(stage1_targets) arch/$(arch)/loader.ld $(out)/bootfs.o $(out)/libvdso-content.o $(loader_options_dep) $(version_script_file)
	$(call quiet, $(LD) -o $@ $(def_symbols) \
		-Bdynamic --export-dynamic --eh-frame-hdr --enable-new-dtags -L$(out)/arch/$(arch) \
            $(patsubst %version_script,--version-script=%version_script,$(patsubst %.ld,-T %.ld,$^)) \
	    $(linker_archives_options) $(conf_linker_extra_options), \
		LINK loader.elf)
	@# Build libosv.so matching this loader.elf. This is not a separate
	@# rule because that caused bug #545.
	@readelf --dyn-syms --wide $(out)/loader.elf > $(out)/osv.syms
	@scripts/libosv.py $(out)/osv.syms $(out)/libosv.ld `scripts/osv-version.sh` | $(CC) -c -o $(out)/osv.o -x assembler -
	@echo '0000000000000000 T _text' > $(out)/osv.kallsyms
	@echo '0000000000000000 T _stext' >> $(out)/osv.kallsyms
	@grep ': 0000' $(out)/osv.syms | grep -v 'NOTYPE' | awk '{ print $$2 " T " $$8 }' | c++filt >> $(out)/osv.kallsyms
	$(call quiet, $(CC) $(out)/osv.o -nostdlib -shared -o $(out)/libosv.so -T $(out)/libosv.ld, LIBOSV.SO)

$(out)/zfs_builder.elf: $(stage1_targets) arch/$(arch)/loader.ld $(out)/zfs_builder_bootfs.o $(out)/libvdso-content.o $(loader_options_dep) $(version_script_file)
	$(call quiet, $(LD) -o $@ $(def_symbols) \
		-Bdynamic --export-dynamic --eh-frame-hdr --enable-new-dtags -L$(out)/arch/$(arch) \
            $(patsubst %version_script,--version-script=%version_script,$(patsubst %.ld,-T %.ld,$^)) \
	    $(linker_archives_options) $(conf_linker_extra_options), \
		LINK zfs_builder.elf)
$(out)/zfs_builder-stripped.elf:  $(out)/zfs_builder.elf
	$(call quiet, $(STRIP) $(out)/zfs_builder.elf -o $(out)/zfs_builder-stripped.elf, STRIP zfs_builder.elf -> zfs_builder-stripped.elf )

$(out)/bsd/%.o: COMMON += -DSMP -D'__FBSDID(__str__)=extern int __bogus__'

environ_sources = $(addprefix libc/, $(environ_libc))
environ_sources += $(addprefix musl/src/, $(environ_musl))

$(out)/libenviron.so: pre-include-api = -isystem include/api/internal_musl_headers -isystem musl/src/include
$(out)/libenviron.so: source-dialects =

$(out)/libenviron.so: $(environ_sources)
	$(makedir)
	 $(call quiet, $(CC) $(CFLAGS) -shared -o $(out)/libenviron.so $(environ_sources), CC libenviron.so)

$(out)/libvdso.so: libc/vdso/vdso.cc
	$(makedir)
	$(call quiet, $(CXX) $(CXXFLAGS) -fno-exceptions -c -fPIC -o $(out)/libvdso.o libc/vdso/vdso.cc, CXX libvdso.o)
	$(call quiet, $(LD) -shared -z now -o $(out)/libvdso.so $(out)/libvdso.o -T libc/vdso/vdso.lds --version-script=libc/vdso/$(arch)/vdso.version, LINK libvdso.so)

bootfs_manifest ?= bootfs.manifest.skel

# If parameter "bootfs_manifest" has been changed since the last make,
# bootfs.bin requires rebuilding
bootfs_manifest_dep = $(out)/bootfs_manifest.last
.PHONY: phony
$(bootfs_manifest_dep): phony
	@if [ '$(shell cat $(bootfs_manifest_dep) 2>&1)' != '$(bootfs_manifest)' ]; then \
		echo -n $(bootfs_manifest) > $(bootfs_manifest_dep) ; \
	fi

libgcc_s_dir := $(dir $(shell $(CC) -print-file-name=libgcc_s.so.1))
ifeq ($(filter /%,$(libgcc_s_dir)),)
libgcc_s_dir := ../../$(aarch64_gccbase)/lib64
endif

$(out)/bootfs.bin: scripts/mkbootfs.py $(bootfs_manifest) $(bootfs_manifest_dep) $(tools:%=$(out)/%) \
		$(out)/libenviron.so $(out)/libsolaris.so
	$(call quiet, olddir=`pwd`; cd $(out); "$$olddir"/scripts/mkbootfs.py -o bootfs.bin -d bootfs.bin.d -m "$$olddir"/$(bootfs_manifest), MKBOOTFS $@)

$(out)/bootfs.o: $(out)/bootfs.bin
$(out)/bootfs.o: ASFLAGS += -I$(out)

$(out)/libvdso-stripped.so: $(out)/libvdso.so
	$(call quiet, $(STRIP) $(out)/libvdso.so -o $(out)/libvdso-stripped.so, STRIP libvdso.so -> libvdso-stripped.so)

$(out)/libvdso-content.o: $(out)/libvdso-stripped.so
$(out)/libvdso-content.o: ASFLAGS += -I$(out)

# Standard C++ library
libstd_dir := $(dir $(shell $(CXX) -print-file-name=libstdc++.so))
ifeq ($(filter /%,$(libstd_dir)),)
ifeq ($(arch),aarch64)
    libstd_dir := $(dir $(shell find $(aarch64_gccbase)/ -name libstdc++.so))
    ifeq ($(libstd_dir),)
        $(error Error: libstdc++.so needs to be installed.)
    endif
    LDFLAGS := -L$(libstd_dir)
else
    $(error Error: libstdc++.so needs to be installed.)
endif
endif

$(shell mkdir -p $(out) && cp zfs_builder_bootfs.manifest.skel $(out)/zfs_builder_bootfs.manifest)
ifeq ($(conf_hide_symbols),1)
$(shell echo "/usr/lib/libstdc++.so.6: $$(readlink -f $(libstd_dir))/libstdc++.so" >> $(out)/zfs_builder_bootfs.manifest)
endif
$(out)/zfs_builder_bootfs.bin: scripts/mkbootfs.py $(zfs_builder_bootfs_manifest) $(tools:%=$(out)/%) \
		$(out)/zpool.so $(out)/zfs.so $(out)/libenviron.so $(out)/libsolaris.so
	$(call quiet, olddir=`pwd`; cd $(out); "$$olddir"/scripts/mkbootfs.py -o zfs_builder_bootfs.bin -d zfs_builder_bootfs.bin.d -m zfs_builder_bootfs.manifest \
		-D libgcc_s_dir=$(libgcc_s_dir), MKBOOTFS $@)

$(out)/zfs_builder_bootfs.o: $(out)/zfs_builder_bootfs.bin
$(out)/zfs_builder_bootfs.o: ASFLAGS += -I$(out)

$(out)/tools/mkfs/mkfs.so: $(out)/tools/mkfs/mkfs.o $(out)/libzfs.so
	$(makedir)
	$(call quiet, $(CXX) $(CXXFLAGS) -o $@ $(out)/tools/mkfs/mkfs.o $(LDFLAGS) -L$(out) -lzfs, LINK mkfs.so)

$(out)/tools/cpiod/cpiod.so: $(out)/tools/cpiod/cpiod.o $(out)/tools/cpiod/cpio.o $(out)/tools/cpiod/options.o $(out)/libzfs.so
	$(makedir)
	$(call quiet, $(CXX) $(CXXFLAGS) -o $@ $(out)/tools/cpiod/cpiod.o $(out)/tools/cpiod/cpio.o $(out)/tools/cpiod/options.o $(LDFLAGS) -L$(out) -lzfs, LINK cpiod.so)

################################################################################
# The dependencies on header files are automatically generated only after the
# first compilation, as explained above. However, header files generated by
# the Makefile are special, in that they need to be created even *before* the
# first compilation. Moreover, some (namely version.h) need to perhaps be
# re-created on every compilation. "generated-headers" is used as an order-
# only dependency on C compilation rules above, so we don't try to compile
# C code before generating these headers.
generated-headers: $(out)/gen/include/bits/alltypes.h perhaps-modify-version-h perhaps-modify-drivers-config-h perhaps-modify-syscalls-h
.PHONY: generated-headers

# While other generated headers only need to be generated once, version.h
# should be recreated on every compilation. To avoid a cascade of
# recompilation, the rule below makes sure not to modify version.h's timestamp
# if the version hasn't changed.
perhaps-modify-version-h:
	$(call quiet, sh scripts/gen-version-header $(out)/gen/include/osv/version.h, GEN gen/include/osv/version.h)
.PHONY: perhaps-modify-version-h
#
# This generates 3 files included by linux.cc - syscalls_config.h, syscalls.cc and syscall_tracepoints.cc.
# By default gen-syscalls copies the syscalls/syscalls.cc.in and syscalls/syscall_tracepoints.cc as is.
# If conf_syscalls_list_file parameter is specified, it will filter in only parts of these 2 files based on
# the list of names of the syscalls in the file conf_syscalls_list_file
# In either case, syscalls_config.h will contain list of '#define CONF_syscall_*' statements for each selected
# syscall
perhaps-modify-syscalls-h:
	$(call quiet, sh scripts/gen-syscalls $(out)/gen/include/osv/ $(conf_syscalls_list_file), GEN gen/include/osv/syscall_*)
.PHONY: perhaps-modify-syscalls-h

# Using 'if ($(conf_drivers_*),1)' in the rules below is enough to include whole object
# files. Sometimes though we need to enable or disable portions of the code specific
# to given driver (the arch-setup.cc is best example). To that end the rule below
# generates drivers_config.h header file with the macros CONF_drivers_* which is
# then included by relevant source files.
# This allows for fairly rapid rebuilding of the kernel for specified profiles
# as only few files need to be re-compiled.
perhaps-modify-drivers-config-h:
	$(call quiet, sh scripts/gen-drivers-config-header $(arch) $(out)/gen/include/osv/drivers_config.h, GEN gen/include/osv/drivers_config.h)
.PHONY: perhaps-modify-drivers-config-h

$(out)/gen/include/bits/alltypes.h: include/api/$(arch)/bits/alltypes.h.sh
	$(makedir)
	$(call quiet, sh $^ > $@, GEN $@)

# The generated header ctype-data.h is different in that it is only included
# at one place (runtime.c), so instead of making it a dependency of
# generated-headers, we can just make it a dependency of runtime.o
$(out)/runtime.o: $(out)/gen/include/ctype-data.h

$(out)/gen/include/ctype-data.h: $(out)/gen-ctype-data
	$(makedir)
	$(call quiet, $(out)/gen-ctype-data > $@, GEN $@)

$(out)/gen-ctype-data: gen-ctype-data.cc
	$(call quiet, $(HOST_CXX) -o $@ $^, HOST_CXX $@)

################################################################################




#include $(src)/bsd/cddl/contrib/opensolaris/lib/libuutil/common/build.mk:
libuutil-file-list = uu_alloc uu_avl uu_dprintf uu_ident uu_list uu_misc uu_open uu_pname uu_string uu_strtoint
libuutil-objects = $(foreach file, $(libuutil-file-list), $(out)/bsd/cddl/contrib/opensolaris/lib/libuutil/common/$(file).o)

define libuutil-includes
  bsd/cddl/contrib/opensolaris/lib/libuutil/common
  bsd/cddl/compat/opensolaris/include
  bsd/sys/cddl/contrib/opensolaris/uts/common
  bsd/sys/cddl/compat/opensolaris
  bsd/cddl/contrib/opensolaris/head
  bsd/include
endef

cflags-libuutil-include = $(foreach path, $(strip $(libuutil-includes)), -isystem $(path))

$(libuutil-objects): local-includes += $(cflags-libuutil-include)

# disable the main bsd include search order, we want it before osv but after solaris
$(libuutil-objects): post-includes-bsd =

$(libuutil-objects): kernel-defines =

$(libuutil-objects): CFLAGS += -Wno-unknown-pragmas

$(out)/libuutil.so: $(libuutil-objects)
	$(makedir)
	$(q-build-so)

#include $(src)/bsd/cddl/contrib/opensolaris/lib/libzfs/common/build.mk:

libzfs-file-list = changelist config dataset diff import iter mount pool status util
libzfs-objects = $(foreach file, $(libzfs-file-list), $(out)/bsd/cddl/contrib/opensolaris/lib/libzfs/common/libzfs_$(file).o)

libzpool-file-list = util kernel
libzpool-objects = $(foreach file, $(libzpool-file-list), $(out)/bsd/cddl/contrib/opensolaris/lib/libzpool/common/$(file).o)

libsolaris-objects = $(foreach file, $(solaris) $(xdr), $(out)/$(file))
libsolaris-objects += $(out)/bsd/porting/kobj.o $(out)/fs/zfs/zfs_initialize.o

$(libsolaris-objects): kernel-defines = -D_KERNEL $(source-dialects) -fvisibility=hidden -ffunction-sections -fdata-sections

$(out)/fs/zfs/zfs_initialize.o: CFLAGS+= \
	-DBUILDING_ZFS \
	-Ibsd/sys/cddl/contrib/opensolaris/uts/common/fs/zfs \
	-Ibsd/sys/cddl/contrib/opensolaris/common/zfs \
	-Ibsd/sys/cddl/compat/opensolaris \
	-Ibsd/sys/cddl/contrib/opensolaris/common \
	-Ibsd/sys/cddl/contrib/opensolaris/uts/common \
	-Ibsd/sys \
	-Wno-array-bounds \
	-fno-strict-aliasing \
	-Wno-unknown-pragmas \
	-Wno-unused-variable \
	-Wno-switch \
	-Wno-maybe-uninitialized

#build libsolaris.so with -z,now so that all symbols get resolved eagerly (BIND_NOW)
#also make sure libsolaris.so has osv-mlock note (see zfs_initialize.c) so that
# the file segments get loaded eagerly as well when mmapped
comma:=,
$(out)/libsolaris.so: $(libsolaris-objects)
	$(makedir)
	$(call quiet, $(CC) $(CFLAGS) -Wl$(comma)-z$(comma)now -Wl$(comma)--gc-sections -o $@ $(libsolaris-objects) -L$(out), LINK libsolaris.so)

libzfs-objects += $(libzpool-objects)
libzfs-objects += $(out)/bsd/cddl/compat/opensolaris/misc/mkdirp.o
libzfs-objects += $(out)/bsd/cddl/compat/opensolaris/misc/zmount.o
libzfs-objects += $(out)/bsd/cddl/contrib/opensolaris/lib/libzfs/common/zfs_prop.o
libzfs-objects += $(out)/bsd/cddl/contrib/opensolaris/lib/libzfs/common/zprop_common.o

define libzfs-includes
  bsd/cddl/compat/opensolaris/lib/libumem
  bsd/cddl/contrib/opensolaris/head
  bsd/cddl/contrib/opensolaris/lib/libzpool/common
  bsd/cddl/contrib/opensolaris/lib/libuutil/common
  bsd/cddl/compat/opensolaris/include
  bsd/cddl/contrib/opensolaris/lib/libzfs/common
  bsd/cddl/contrib/opensolaris/lib/libnvpair
  bsd/lib/libgeom
  bsd/sys/cddl/compat/opensolaris
  bsd/sys/cddl/contrib/opensolaris/uts/common
  bsd/sys/cddl/contrib/opensolaris/uts/common/sys
  bsd/sys/cddl/contrib/opensolaris/uts/common/fs/zfs
  bsd/sys/cddl/contrib/opensolaris/common/zfs
  bsd/sys/cddl/contrib/opensolaris/uts/common/zmod
  bsd/include
  bsd
  bsd/sys
endef

cflags-libzfs-include = $(foreach path, $(strip $(libzfs-includes)), -isystem $(path))

$(libzfs-objects): local-includes += $(cflags-libzfs-include)

# disable the main bsd include search order, we want it before osv but after solaris
$(libzfs-objects): post-includes-bsd =

$(libzfs-objects): kernel-defines =

$(libzfs-objects): CFLAGS += -D_GNU_SOURCE

$(libzfs-objects): CFLAGS += -Wno-switch -D__va_list=__builtin_va_list '-DTEXT_DOMAIN=""' \
			-Wno-maybe-uninitialized -Wno-unused-variable -Wno-unknown-pragmas -Wno-unused-function \
			-D_OPENSOLARIS_SYS_UIO_H_

$(out)/bsd/cddl/contrib/opensolaris/lib/libzpool/common/kernel.o: CFLAGS += -fvisibility=hidden
$(out)/bsd/cddl/contrib/opensolaris/lib/libzfs/common/zfs_prop.o: CFLAGS += -fvisibility=hidden

# Note: zfs_prop.c and zprop_common.c are also used by the kernel, thus the manual targets.
$(out)/bsd/cddl/contrib/opensolaris/lib/libzfs/common/zfs_prop.o: bsd/sys/cddl/contrib/opensolaris/common/zfs/zfs_prop.c | generated-headers
	$(makedir)
	$(call quiet, $(CC) $(CFLAGS) -c -o $@ $<, CC $<)

$(out)/bsd/cddl/contrib/opensolaris/lib/libzfs/common/zprop_common.o: bsd/sys/cddl/contrib/opensolaris/common/zfs/zprop_common.c | generated-headers
	$(makedir)
	$(call quiet, $(CC) $(CFLAGS) -c -o $@ $<, CC $<)

$(out)/libzfs.so: $(libzfs-objects) $(out)/libuutil.so $(out)/libsolaris.so
	$(makedir)
	$(call quiet, $(CC) $(CFLAGS) -o $@ $(libzfs-objects) -L$(out) -luutil, LINK libzfs.so)

#include $(src)/bsd/cddl/contrib/opensolaris/cmd/zpool/build.mk:
zpool-cmd-file-list = zpool_iter  zpool_main  zpool_util  zpool_vdev

zpool-cmd-objects = $(foreach x, $(zpool-cmd-file-list), $(out)/bsd/cddl/contrib/opensolaris/cmd/zpool/$x.o)
zpool-cmd-objects += $(out)/bsd/porting/mnttab.o

cflags-zpool-cmd-includes = $(cflags-libzfs-include) -Ibsd/cddl/contrib/opensolaris/cmd/stat/common

$(zpool-cmd-objects): kernel-defines =

$(zpool-cmd-objects): CFLAGS += -D_GNU_SOURCE

$(zpool-cmd-objects): local-includes += $(cflags-zpool-cmd-includes)

$(zpool-cmd-objects): CFLAGS += -Wno-switch -D__va_list=__builtin_va_list '-DTEXT_DOMAIN=""' \
			-Wno-maybe-uninitialized -Wno-unused-variable -Wno-unknown-pragmas -Wno-unused-function


$(out)/zpool.so: $(zpool-cmd-objects) $(out)/libzfs.so
	$(makedir)
	$(call quiet, $(CC) $(CFLAGS) -o $@ $(zpool-cmd-objects) -L$(out) -lzfs, LINK zpool.so)

#include $(src)/bsd/cddl/contrib/opensolaris/cmd/zfs/build.mk:
zfs-cmd-file-list = zfs_iter zfs_main

zfs-cmd-objects = $(foreach x, $(zfs-cmd-file-list), $(out)/bsd/cddl/contrib/opensolaris/cmd/zfs/$x.o)
zfs-cmd-objects += $(out)/bsd/porting/mnttab.o

cflags-zfs-cmd-includes = $(cflags-libzfs-include)

$(zfs-cmd-objects): kernel-defines =

$(zfs-cmd-objects): CFLAGS += -D_GNU_SOURCE

$(zfs-cmd-objects): local-includes += $(cflags-zfs-cmd-includes)

$(zfs-cmd-objects): CFLAGS += -Wno-switch -D__va_list=__builtin_va_list '-DTEXT_DOMAIN=""' \
			-Wno-maybe-uninitialized -Wno-unused-variable -Wno-unknown-pragmas -Wno-unused-function


$(out)/zfs.so: $(zfs-cmd-objects) $(out)/libzfs.so
	$(makedir)
	$(call quiet, $(CC) $(CFLAGS) -o $@ $(zfs-cmd-objects) -L$(out) -lzfs, LINK zfs.so)<|MERGE_RESOLUTION|>--- conflicted
+++ resolved
@@ -343,7 +343,7 @@
 	-fno-omit-frame-pointer $(compiler-specific) \
 	-include compiler/include/intrinsics.hh \
 	$(conf_compiler_cflags) $(conf_compiler_opt) $(acpi-defines) $(tracing-flags) $(gcc-sysroot) \
-	-D__OSV__ -D__XEN_INTERFACE_VERSION__="0x00030207" -DARCH_STRING=$(ARCH_STR) $(EXTRA_FLAGS)
+	$(configuration) -D__OSV__ -D__XEN_INTERFACE_VERSION__="0x00030207" -DARCH_STRING=$(ARCH_STR) $(EXTRA_FLAGS)
 COMMON += $(standard-includes-flag)
 
 tracing-flags-0 =
@@ -380,17 +380,11 @@
 # for machine/
 $(out)/bsd/%.o: INCLUDES += -isystem bsd/$(arch)
 
-<<<<<<< HEAD
-configuration-defines = conf-preempt conf-debug_memory conf-logger_debug conf-debug_elf conf-INET6 \
-			conf-lazy_stack conf-lazy_stack_invariant
+configuration-defines = conf-INET6
 
 configuration = $(foreach cf,$(configuration-defines), \
                       -D$(cf:conf-%=CONF_%)=$($(cf)))
 
-
-
-=======
->>>>>>> 9c65058f
 makedir = $(call very-quiet, mkdir -p $(dir $@))
 build-so = $(CC) $(CFLAGS) -o $@ $^ $(EXTRA_LIBS)
 q-build-so = $(call quiet, $(build-so), LINK $@)
@@ -681,7 +675,6 @@
 bsd += bsd/sys/netinet/cc/cc_htcp.o
 bsd += bsd/sys/netinet/cc/cc_newreno.o
 bsd += bsd/sys/netinet/arpcache.o
-<<<<<<< HEAD
 ifeq ($(conf-INET6), 1)
 bsd += bsd/sys/netinet6/dest6.o
 bsd += bsd/sys/netinet6/frag6.o
@@ -713,8 +706,7 @@
 bsd += bsd/sys/netinet6/route6.o
 bsd += bsd/sys/netinet6/scope6.o
 bsd += bsd/sys/netinet6/udp6_usrreq.o
-=======
->>>>>>> 9c65058f
+endif
 endif
 ifeq ($(conf_drivers_xen),1)
 bsd += bsd/sys/xen/evtchn.o
