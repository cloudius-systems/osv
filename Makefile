<<<<<<< HEAD

CXXFLAGS = -std=gnu++11 -lstdc++ $(CFLAGS) $(do-sys-includes)
CFLAGS = $(autodepend) -g -Wall -Wno-pointer-arith
ASFLAGS = -g
=======
INCLUDES = -I.
CXXFLAGS = -std=gnu++11 -lstdc++ $(CFLAGS) $(do-sys-includes) $(INCLUDES)
CFLAGS = $(autodepend) -g -Wall -Wno-pointer-arith $(INCLUDES)
>>>>>>> 2acd1d0f

sys-includes = $(jdkbase)/include $(jdkbase)/include/linux
autodepend = -MD $(@.o=.d) -MT $@

do-sys-includes = $(foreach inc, $(sys-includes), -isystem $(inc))

all: loader.bin

loader.bin: arch/x64/boot32.o arch/x64/loader32.ld
	$(LD) -nostartfiles -static -nodefaultlibs -o $@ \
	    $(filter-out %.bin, $(^:%.ld=-T %.ld))

arch/x64/boot32.o: loader.elf

fs = fs/fs.o fs/bootfs.o bootfs.o

drivers = drivers/vga.o drivers/console.o drivers/isa-serial.o
drivers += $(fs)
drivers += mmu.o
drivers += elf.o

objects = exceptions.o
objects += entry.o
objects += mutex.o
objects += pthread.o

libc = libc/string/strcmp.o

libstdc++.a = $(shell $(CXX) -static -print-file-name=libstdc++.a)
libsupc++.a = $(shell $(CXX) -static -print-file-name=libsupc++.a)
libgcc_s.a = $(shell $(CXX) -static -print-libgcc-file-name)

loader.elf: arch/x64/boot.o arch/x64/loader.ld loader.o runtime.o $(drivers) \
        $(objects) dummy-shlib.so \
		$(libc) bootfs.bin
	$(LD) -o $@ \
		-Bdynamic --export-dynamic \
	    $(filter-out %.bin, $(^:%.ld=-T %.ld)) \
	    $(libstdc++.a) $(libsupc++.a) $(libgcc_s.a) libunwind.a

dummy-shlib.so: dummy-shlib.o
	$(CXX) -nodefaultlibs -shared -o $@ $^

jdk-jni.h := $(shell rpm -ql java-1.7.0-openjdk-devel | grep include/jni.h$$)
jdkbase := $(jdk-jni.h:%/include/jni.h=%)

bootfs.bin: scripts/mkbootfs.py bootfs.manifest
	scripts/mkbootfs.py -o $@ -d $@.d -m bootfs.manifest \
		-D jdkbase=$(jdkbase)

bootfs.o: bootfs.bin

runtime.o: ctype-data.h

ctype-data.h: gen-ctype-data
	./gen-ctype-data > $@

clean:
	find -name '*.[od]' | xargs rm
	rm -f loader.elf loader.bin

-include $(shell find -name '*.d')<|MERGE_RESOLUTION|>--- conflicted
+++ resolved
@@ -1,13 +1,7 @@
-<<<<<<< HEAD
-
-CXXFLAGS = -std=gnu++11 -lstdc++ $(CFLAGS) $(do-sys-includes)
-CFLAGS = $(autodepend) -g -Wall -Wno-pointer-arith
-ASFLAGS = -g
-=======
 INCLUDES = -I.
 CXXFLAGS = -std=gnu++11 -lstdc++ $(CFLAGS) $(do-sys-includes) $(INCLUDES)
 CFLAGS = $(autodepend) -g -Wall -Wno-pointer-arith $(INCLUDES)
->>>>>>> 2acd1d0f
+ASFLAGS = -g
 
 sys-includes = $(jdkbase)/include $(jdkbase)/include/linux
 autodepend = -MD $(@.o=.d) -MT $@
