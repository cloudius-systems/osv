--- conflicted
+++ resolved
@@ -6,11 +6,8 @@
  */
 
 #include <osv/drivers_config.h>
-<<<<<<< HEAD
 #include <bsd/porting/netport.h>
-=======
 #include <osv/kernel_config.h>
->>>>>>> 9c65058f
 #include "fs/fs.hh"
 #include <bsd/init.hh>
 #include <bsd/net.hh>
@@ -571,15 +568,12 @@
         load_zfs_library();
     }
 
-<<<<<<< HEAD
+#if CONF_networking_stack
 #ifdef INET6
     // Enable IPv6 StateLess Address AutoConfiguration (SLAAC)
     osv::set_ipv6_accept_rtadv(true);
 #endif
 
-=======
-#if CONF_networking_stack
->>>>>>> 9c65058f
     bool has_if = false;
     osv::for_each_if([&has_if] (std::string if_name) {
         if (if_name == "lo0")
@@ -601,17 +595,11 @@
         if (opt_ip.size() == 0) {
             dhcp_start(true);
         } else {
-<<<<<<< HEAD
+#endif
             // Add interface IP addresses
             for (auto t : opt_ip) {
                 std::vector<std::string> tmp;
-                boost::split(tmp, t, boost::is_any_of(" ,/"), boost::token_compress_on);
-=======
-#endif
-            for (auto t : opt_ip) {
-                std::vector<std::string> tmp;
                 osv::split(tmp, t, " ,", true);
->>>>>>> 9c65058f
                 if (tmp.size() != 3)
                     abort("incorrect parameter on --ip");
 
