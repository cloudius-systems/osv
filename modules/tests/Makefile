--- conflicted
+++ resolved
@@ -33,15 +33,6 @@
 
 
 INCLUDES = -I$(src)/arch/$(ARCH) -I$(src) -I$(src)/include \
-<<<<<<< HEAD
-	-I$(src)/arch/common -isystem $(src)/include/glibc-compat \
-	$(shell $(CXX) -E -xc++ - -v </dev/null 2>&1 | awk '/^End/ {exit} /^ .*c\+\+/ {print "-isystem" $$0}') \
-	-isystem $(src)/include/api -isystem $(src)/include/api/$(ARCH) \
-	-isystem $(out)/gen/include
-
-COMMON = $(autodepend) $(INCLUDES) -g -O2 -fPIC -DBOOST_TEST_DYN_LINK \
-	-U _FORTIFY_SOURCE -D_KERNEL -D__OSV__ $(configuration) \
-=======
 	-I$(src)/arch/common -isystem $(src)/include/glibc-compat
 
 ifeq ($(arch),aarch64)
@@ -89,8 +80,7 @@
 endif
 
 COMMON += -g -O2 -fPIC -DBOOST_TEST_DYN_LINK \
-	-U _FORTIFY_SOURCE -D_KERNEL -D__OSV__ -DCONF_debug_memory=0 \
->>>>>>> 43939b18
+	-U _FORTIFY_SOURCE -D_KERNEL -D__OSV__ $(configuration) \
 	-Wall -Wno-pointer-arith -Wformat=0 -Wno-format-security
 
 ifeq ($(arch),aarch64)
@@ -193,14 +183,8 @@
 	tst-ttyname.so tst-pthread-barrier.so tst-feexcept.so tst-math.so \
 	tst-sigaltstack.so tst-fread.so tst-tcp-cork.so tst-tcp-v6.so \
 	tst-calloc.so tst-crypt.so tst-non-fpic.so tst-small-malloc.so \
-<<<<<<< HEAD
-	tst-mmx-fpu.so tst-getopt.so tst-getopt-pie.so tst-non-pie.so tst-semaphore.so \
+	tst-getopt.so tst-getopt-pie.so tst-non-pie.so tst-semaphore.so \
 	tst-elf-init.so tst-realloc.so tst-socket-timestamp.so tst-pktinfo.so
-
-=======
-	tst-getopt.so tst-getopt-pie.so tst-non-pie.so tst-semaphore.so \
-	tst-elf-init.so tst-realloc.so
->>>>>>> 43939b18
 #	libstatic-thread-variable.so tst-static-thread-variable.so \
 
 #TODO For now let us disable these tests for aarch64 until
@@ -269,11 +253,8 @@
 	tst-bsd-tcp1-zsndrcv.so tst-async.so tst-rcu-list.so tst-tcp-listen.so \
 	tst-poll.so tst-bitset-iter.so tst-timer-set.so tst-clock.so \
 	tst-rcu-hashtable.so tst-unordered-ring-mpsc.so \
-<<<<<<< HEAD
-	tst-seek.so tst-tcp-v6.so
-=======
-	tst-seek.so tst-ctype.so tst-wctype.so tst-string.so tst-time.so
->>>>>>> 43939b18
+	tst-seek.so tst-ctype.so tst-wctype.so tst-string.so tst-time.so \
+	tst-tcp-v6.so
 
 boost-tests := $(common-boost-tests)
 
