/*
 * Copyright (c) 2004 Luigi Rizzo, Alessandro Cerri. All rights reserved.
 * Copyright (c) 2004-2008 Qing Li. All rights reserved.
 * Copyright (c) 2008 Kip Macy. All rights reserved.
 * 
 * Redistribution and use in source and binary forms, with or without
 * modification, are permitted provided that the following conditions
 * are met:
 * 1. Redistributions of source code must retain the above copyright
 *    notice, this list of conditions and the following disclaimer.
 * 2. Redistributions in binary form must reproduce the above copyright
 *    notice, this list of conditions and the following disclaimer in the
 *    documentation and/or other materials provided with the distribution.
 * 
 * THIS SOFTWARE IS PROVIDED BY AUTHOR AND CONTRIBUTORS ``AS IS'' AND
 * ANY EXPRESS OR IMPLIED WARRANTIES, INCLUDING, BUT NOT LIMITED TO, THE
 * IMPLIED WARRANTIES OF MERCHANTABILITY AND FITNESS FOR A PARTICULAR PURPOSE
 * ARE DISCLAIMED.  IN NO EVENT SHALL AUTHOR OR CONTRIBUTORS BE LIABLE
 * FOR ANY DIRECT, INDIRECT, INCIDENTAL, SPECIAL, EXEMPLARY, OR CONSEQUENTIAL
 * DAMAGES (INCLUDING, BUT NOT LIMITED TO, PROCUREMENT OF SUBSTITUTE GOODS
 * OR SERVICES; LOSS OF USE, DATA, OR PROFITS; OR BUSINESS INTERRUPTION)
 * HOWEVER CAUSED AND ON ANY THEORY OF LIABILITY, WHETHER IN CONTRACT, STRICT
 * LIABILITY, OR TORT (INCLUDING NEGLIGENCE OR OTHERWISE) ARISING IN ANY WAY
 * OUT OF THE USE OF THIS SOFTWARE, EVEN IF ADVISED OF THE POSSIBILITY OF
 * SUCH DAMAGE.
 */
#include <sys/cdefs.h>

#ifndef	_NET_IF_LLATBL_H_
#define	_NET_IF_LLATBL_H_

#include <bsd/porting/callout.h>
#include <bsd/porting/rwlock.h>

#include <bsd/sys/netinet/in.h>
#include <bsd/sys/netinet/arpcache.hh>

struct ifnet;
struct sysctl_req;
struct rt_msghdr;
struct rt_addrinfo;

struct llentry;
LIST_HEAD(llentries, llentry);

extern struct rwlock lltable_rwlock;
#define	LLTABLE_RLOCK()		rw_rlock(&lltable_rwlock)
#define	LLTABLE_RUNLOCK()	rw_runlock(&lltable_rwlock)
#define	LLTABLE_WLOCK()		rw_wlock(&lltable_rwlock)
#define	LLTABLE_WUNLOCK()	rw_wunlock(&lltable_rwlock)
#define	LLTABLE_LOCK_ASSERT()	rw_assert(&lltable_rwlock, RA_LOCKED)

/*
 * Code referencing llentry must at least hold
 * a shared lock
 */
struct llentry {
	LIST_ENTRY(llentry)	 lle_next;
	struct rwlock		 lle_lock;
	struct lltable		 *lle_tbl;
	struct llentries	 *lle_head;
	void			(*lle_free)(struct lltable *, struct llentry *);
	struct mbuf		 *la_hold;
	int			 la_numheld;  /* # of packets currently held */
	time_t			 la_expire;
	uint16_t		 la_flags;
	uint16_t		 la_asked;
	uint16_t		 la_preempt;
	uint16_t		 ln_byhint;
	int16_t			 ln_state;	/* IPv6 has ND6_LLINFO_NOSTATE == -2 */
	uint16_t		 ln_router;
	time_t			 ln_ntick;
	int			 lle_refcnt;

	union {
		uint64_t	mac_aligned;
		uint16_t	mac16[3];
#ifdef OFED
		uint8_t		mac8[20];	/* IB needs 20 bytes. */
#endif
	} ll_addr;

	/* XXX af-private? */
	union {
		struct callout	ln_timer_ch;
		struct callout  la_timer;
	} lle_timer;
	/* NB: struct bsd_sockaddr must immediately follow */
};

#define	LLE_WLOCK(lle)		rw_wlock(&(lle)->lle_lock)
#define	LLE_RLOCK(lle)		rw_rlock(&(lle)->lle_lock)
#define	LLE_WUNLOCK(lle)	rw_wunlock(&(lle)->lle_lock)
#define	LLE_RUNLOCK(lle)	rw_runlock(&(lle)->lle_lock)
#define	LLE_DOWNGRADE(lle)	rw_downgrade(&(lle)->lle_lock)
#define	LLE_TRY_UPGRADE(lle)	rw_try_upgrade(&(lle)->lle_lock)
#define	LLE_LOCK_INIT(lle)	rw_init_flags(&(lle)->lle_lock, "lle", RW_DUPOK)
#define	LLE_LOCK_DESTROY(lle)	rw_destroy(&(lle)->lle_lock)
#define	LLE_WLOCK_ASSERT(lle)	rw_assert(&(lle)->lle_lock, RA_WLOCKED)

#define LLE_IS_VALID(lle)	(((lle) != NULL) && ((lle) != (void *)-1))

#define	LLE_ADDREF(lle) do {					\
	LLE_WLOCK_ASSERT(lle);					\
	KASSERT((lle)->lle_refcnt >= 0,				\
	    ("negative refcnt %d on lle %p",			\
	    (lle)->lle_refcnt, (lle)));				\
	(lle)->lle_refcnt++;					\
} while (0)

#define	LLE_REMREF(lle)	do {					\
	LLE_WLOCK_ASSERT(lle);					\
	KASSERT((lle)->lle_refcnt > 0,				\
	    ("bogus refcnt %d on lle %p",			\
	    (lle)->lle_refcnt, (lle)));				\
	(lle)->lle_refcnt--;					\
} while (0)

#define	LLE_FREE_LOCKED(lle) do {				\
	if ((lle)->lle_refcnt == 1)				\
		(lle)->lle_free((lle)->lle_tbl, (lle));		\
	else {							\
		LLE_REMREF(lle);				\
		LLE_WUNLOCK(lle);				\
	}							\
	/* guard against invalid refs */			\
	(lle) = NULL;						\
} while (0)

#define	LLE_FREE(lle) do {					\
	LLE_WLOCK(lle);						\
	LLE_FREE_LOCKED(lle);					\
} while (0)


#define	ln_timer_ch	lle_timer.ln_timer_ch
#define	la_timer	lle_timer.la_timer

/* XXX bad name */
#define	L3_ADDR(lle)	((struct bsd_sockaddr *)(&lle[1]))
#define	L3_ADDR_LEN(lle)	(((struct bsd_sockaddr *)(&lle[1]))->sa_len)

#ifndef LLTBL_HASHTBL_SIZE
#define	LLTBL_HASHTBL_SIZE	32	/* default 32 ? */
#endif

#ifndef LLTBL_HASHMASK
#define	LLTBL_HASHMASK	(LLTBL_HASHTBL_SIZE - 1)
#endif

struct lltable {
	SLIST_ENTRY(lltable)	llt_link;
	struct llentries	lle_head[LLTBL_HASHTBL_SIZE];
	int			llt_af;
	struct ifnet		*llt_ifp;

	void			(*llt_prefix_free)(struct lltable *,
				    const struct bsd_sockaddr *prefix,
				    const struct bsd_sockaddr *mask,
				    u_int flags);
	struct llentry *	(*llt_lookup)(struct lltable *, u_int flags,
				    const struct bsd_sockaddr *l3addr);
	bool			(*llt_lookup_fast)(struct lltable *, u_int flags,
				    const struct bsd_sockaddr *l3addr,
				    arp_cache::mac_address& mac, u16& la_flags);
	int			(*llt_dump)(struct lltable *,
				    struct sysctl_req *);
};
MALLOC_DECLARE(M_LLTABLE);

/*
 * flags to be passed to arplookup.
 */
#define	LLE_DELETED	0x0001	/* entry must be deleted */
#define	LLE_STATIC	0x0002	/* entry is static */
#define	LLE_IFADDR	0x0004	/* entry is interface addr */
#define	LLE_VALID	0x0008	/* ll_addr is valid */
#define	LLE_PROXY	0x0010	/* proxy entry ??? */
#define	LLE_PUB		0x0020	/* publish entry ??? */
#define	LLE_LINKED	0x0040	/* linked to lookup structure */
#define	LLE_EXCLUSIVE	0x2000	/* return lle xlocked  */
#define	LLE_DELETE	0x4000	/* delete on a lookup - match LLE_IFADDR */
#define	LLE_CREATE	0x8000	/* create on a lookup miss */

#define LLATBL_HASH(key, mask) \
	(((((((key >> 8) ^ key) >> 8) ^ key) >> 8) ^ key) & mask)

__BEGIN_DECLS
void vnet_lltable_init(void);

struct lltable *lltable_init(struct ifnet *, int);
void		lltable_free(struct lltable *);
void		lltable_prefix_free(int, struct bsd_sockaddr *,
		    struct bsd_sockaddr *, u_int);
int		lltable_sysctl_dumparp(int, struct sysctl_req *);

size_t		llentry_free(struct llentry *);
struct llentry  *llentry_alloc(struct ifnet *, struct lltable *,
		    struct bsd_sockaddr_storage *);

/*
 * Iterate over all lltables
 */
<<<<<<< HEAD
int lltable_foreach(int (*func)(struct lltable *llt, void *cbdata), void *cbdata);
=======
int lltable_foreach(struct socket *so, int (*func)(struct socket *so, struct lltable *llt, void *cbdata), void *cbdata);
>>>>>>> c0681497

/*
 * Iterate over all llentries in the lltable
 */
<<<<<<< HEAD
int lltable_foreach_lle(struct lltable *llt, int (*func)(struct lltable *llt, struct llentry *lle, void *cbdata), void *cbdata);
=======
int lltable_foreach_lle(struct socket *so, struct lltable *llt, int (*func)(struct socket *so, struct lltable *llt, struct llentry *lle, void *cbdata), void *cbdata);
>>>>>>> c0681497

__END_DECLS

/*
 * Generic link layer address lookup function.
 */
static __inline struct llentry *
lla_lookup(struct lltable *llt, u_int flags, const struct bsd_sockaddr *l3addr)
{
	return llt->llt_lookup(llt, flags, l3addr);
}

static __inline bool
lla_lookup_fast(struct lltable *llt, u_int flags, const struct bsd_sockaddr *l3addr,
		arp_cache::mac_address& mac, u16& la_flags)
{
	return llt->llt_lookup_fast(llt, flags, l3addr, mac, la_flags);
}

int		lla_rt_output(struct rt_msghdr *, struct rt_addrinfo *);


#endif  /* _NET_IF_LLATBL_H_ */<|MERGE_RESOLUTION|>--- conflicted
+++ resolved
@@ -201,20 +201,12 @@
 /*
  * Iterate over all lltables
  */
-<<<<<<< HEAD
-int lltable_foreach(int (*func)(struct lltable *llt, void *cbdata), void *cbdata);
-=======
 int lltable_foreach(struct socket *so, int (*func)(struct socket *so, struct lltable *llt, void *cbdata), void *cbdata);
->>>>>>> c0681497
 
 /*
  * Iterate over all llentries in the lltable
  */
-<<<<<<< HEAD
-int lltable_foreach_lle(struct lltable *llt, int (*func)(struct lltable *llt, struct llentry *lle, void *cbdata), void *cbdata);
-=======
 int lltable_foreach_lle(struct socket *so, struct lltable *llt, int (*func)(struct socket *so, struct lltable *llt, struct llentry *lle, void *cbdata), void *cbdata);
->>>>>>> c0681497
 
 __END_DECLS
 
