--- conflicted
+++ resolved
@@ -501,22 +501,14 @@
 /*
  * Iterate over all lltables
  */
-<<<<<<< HEAD
-int lltable_foreach(int (*func)(struct lltable *llt, void *cbdata), void *cbdata)
-=======
 int lltable_foreach(struct socket *so, int (*func)(struct socket *so, struct lltable *llt, void *cbdata), void *cbdata)
->>>>>>> c0681497
 {
 	struct lltable *llt;
 	int error = 0;
 
 	LLTABLE_RLOCK();
 	SLIST_FOREACH(llt, &V_lltables, llt_link) {
-<<<<<<< HEAD
-		if ((error = func(llt, cbdata)) != 0)
-=======
 		if ((error = func(so, llt, cbdata)) != 0)
->>>>>>> c0681497
 			break;
 	}
 	LLTABLE_RUNLOCK();
@@ -527,11 +519,7 @@
 /*
  * Iterate over all llentries in the lltable
  */
-<<<<<<< HEAD
-int lltable_foreach_lle(struct lltable *llt, int (*func)(struct lltable *llt, struct llentry *lle, void *cbdata), void *cbdata)
-=======
 int lltable_foreach_lle(struct socket *so, struct lltable *llt, int (*func)(struct socket *so, struct lltable *llt, struct llentry *lle, void *cbdata), void *cbdata)
->>>>>>> c0681497
 {
 	struct llentry *lle;
 	int i;
@@ -542,18 +530,10 @@
 			/* skip deleted entries */
 			if ((lle->la_flags & LLE_DELETED) == LLE_DELETED)
 				continue;
-<<<<<<< HEAD
-			if ((error = func(llt, lle, cbdata)) != 0)
-=======
 			if ((error = func(so, llt, lle, cbdata)) != 0)
->>>>>>> c0681497
 				break;
 		}
 	}
 
 	return error;
-<<<<<<< HEAD
-}
-=======
-}
->>>>>>> c0681497
+}