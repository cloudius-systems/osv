--- conflicted
+++ resolved
@@ -199,7 +199,6 @@
     return (ENOENT);
 }
 
-<<<<<<< HEAD
 static int
 linux_sifname(socket_file *fp, struct l_ifreq *data)
 {
@@ -212,8 +211,6 @@
     return fp->bsd_ioctl(SIOCSIFNAME, &ifreq);
 }
 
-=======
->>>>>>> c0681497
 /*
  * Fix the interface address field in bsd_ifreq. The bsd stack expects a
  * length/family byte members, while linux and everyone else use a short family
@@ -239,11 +236,7 @@
 /*
  * FreeBSD ifru_index is short but Linux is an int so need to clear extra bits.
  */
-<<<<<<< HEAD
-static inline void 
-=======
 static inline void
->>>>>>> c0681497
 bsd_to_linux_ifreq_ifindex(struct bsd_ifreq *ifr_p)
 {
     void *ptr = &ifr_p->ifr_index;
@@ -288,9 +281,6 @@
         if ((ifp = ifunit_ref((char *)data)) == NULL)
             return (EINVAL);
         error = fp->bsd_ioctl(cmd, data);
-<<<<<<< HEAD
-	bsd_to_linux_ifreq_ifindex((struct bsd_ifreq *)data);
-=======
         bsd_to_linux_ifreq_ifindex((struct bsd_ifreq *)data);
         break;
 
@@ -303,7 +293,6 @@
         if (!linux_ifreq->ifr_name)
             return (EINVAL);
         strncpy(linux_ifreq->ifr_name, ifp->if_xname, LINUX_IFNAMSIZ);
->>>>>>> c0681497
         break;
     }
 
